--- conflicted
+++ resolved
@@ -29,29 +29,9 @@
     "master": "local[4]",
     "executor.memory": "2g"
   },
-<<<<<<< HEAD
-  "slack": {},
-  "aws": {
-    "aws_access_key_id": "",
-    "aws_secret_access_key": "",
-    "aws_region": "eu-west-1"
-  },
-  "ms_files": {
-    "extensions": ["imzML", "ibd"],
-    "parser_factory": {
-      "name": "ImzMLParser",
-      "path": "pyimzml.ImzMLParser"
-    },
-    "acq_geometry_factory": {
-      "name": "ImsGeometryFactory",
-      "path": "sm.engine.ims_geometry_factory"
-    }
-  }
-=======
   "aws": {
     "aws_access_key_id": "",
     "aws_secret_access_key": ""
   },
   "slack": {}
->>>>>>> d3570859
 }