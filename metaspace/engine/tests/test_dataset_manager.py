from unittest.mock import patch, MagicMock, call
import json
from datetime import datetime
from copy import deepcopy
import pytest
from PIL import Image

from sm.engine import DB, ESExporter, QueuePublisher
from sm.engine.dataset_manager import SMapiDatasetManager, SMDaemonDatasetManager
from sm.engine.dataset_manager import Dataset, DatasetActionPriority, DatasetAction, DatasetStatus
from sm.engine.errors import DSIDExists
from sm.engine.queue import SM_ANNOTATE, SM_DS_STATUS
from sm.engine.tests.util import pysparkling_context, sm_config, ds_config, test_db
from sm.engine.png_generator import ImageStoreServiceWrapper


@pytest.fixture()
def fill_db(test_db, sm_config, ds_config):
    upload_dt = '2000-01-01 00:00:00'
    ds_id = '2000-01-01'
    meta = {"meta": "data"}
    db = DB(sm_config['db'])
    db.insert('INSERT INTO dataset values (%s, %s, %s, %s, %s, %s, %s)',
              rows=[(ds_id, 'ds_name', 'input_path', upload_dt,
                     json.dumps(meta), json.dumps(ds_config), DatasetStatus.FINISHED)])
    db.insert("INSERT INTO job (id, db_id, ds_id) VALUES (%s, %s, %s)",
              rows=[(0, 0, ds_id)])
    db.insert("INSERT INTO sum_formula (id, db_id, sf) VALUES (%s, %s, %s)",
              rows=[(1, 0, 'H2O')])
    db.insert(("INSERT INTO iso_image_metrics (job_id, db_id, sf, adduct, iso_image_ids) "
               "VALUES (%s, %s, %s, %s, %s)"),
              rows=[(0, 0, 'H2O', '+H', ['iso_image_1_id', 'iso_image_2_id'])])
    db.close()


def create_ds_man(sm_config, db=None, es=None, img_store=None,
                  action_queue=None, status_queue=None, sm_api=False):
    db = db or DB(sm_config['db'])
    es_mock = es or MagicMock(spec=ESExporter)
    action_queue_mock = action_queue or MagicMock(QueuePublisher)
    status_queue_mock = status_queue or MagicMock(QueuePublisher)
    img_store_mock = img_store or MagicMock(spec=ImageStoreServiceWrapper)
    if sm_api:
        return SMapiDatasetManager(db=db, es=es_mock,
                                   mode='queue', image_store=img_store_mock,
                                   action_queue=action_queue_mock, status_queue=status_queue_mock)
    else:
        return SMDaemonDatasetManager(db=db, es=es_mock,
                                      img_store=img_store_mock, mode=None,
                                      status_queue=status_queue_mock)


def create_ds(ds_id='2000-01-01', ds_name='ds_name', input_path='input_path', upload_dt=None,
              metadata=None, ds_config=None, status=DatasetStatus.NEW, mol_dbs=None):
    upload_dt = upload_dt or datetime.now()
<<<<<<< HEAD
    if not mol_dbs:
        mol_dbs = ['HMDB-v4']
    return Dataset(ds_id, ds_name, input_path, upload_dt, metadata or {}, ds_config or {},
                   status=status, mol_dbs=mol_dbs)
=======
    ds = Dataset(ds_id, ds_name, input_path, upload_dt, metadata or {}, ds_config or {}, status=status)
    ds.ion_img_storage_type = 'fs'
    return ds
>>>>>>> 10b48f21


class TestSMapiDatasetManager:

    def test_add_new_ds(self, test_db, sm_config, ds_config):
        action_queue_mock = MagicMock(spec=QueuePublisher)
        ds_man = create_ds_man(sm_config, action_queue=action_queue_mock, sm_api=True)

        ds_id = '2000-01-01'
        ds = create_ds(ds_id=ds_id, ds_config=ds_config)

        ds_man.add(ds, priority=DatasetActionPriority.HIGH)

        msg = {'ds_id': ds_id, 'ds_name': 'ds_name', 'input_path': 'input_path',
               'action': DatasetAction.ADD, 'del_first': False}
        action_queue_mock.publish.assert_has_calls([call(msg, DatasetActionPriority.HIGH)])

    def test_delete_ds(self, test_db, sm_config, ds_config):
        action_queue_mock = MagicMock(spec=QueuePublisher)
        ds_man = create_ds_man(sm_config, action_queue=action_queue_mock, sm_api=True)

        ds_id = '2000-01-01'
        ds = create_ds(ds_id=ds_id, ds_config=ds_config)

        ds_man.delete(ds)

        msg = {'ds_id': ds_id, 'ds_name': 'ds_name', 'input_path': 'input_path', 'action': DatasetAction.DELETE}
        action_queue_mock.publish.assert_has_calls([call(msg, DatasetActionPriority.HIGH)])

    def test_update_ds__configs_equal_metadata_diff(self, fill_db, sm_config, ds_config):
        action_queue_mock = MagicMock(spec=QueuePublisher)
        ds_man = create_ds_man(sm_config, action_queue=action_queue_mock, sm_api=True)

        ds_id = '2000-01-01'
        ds = create_ds(ds_id=ds_id, ds_config=ds_config)
        ds.metadata = {'new': 'metadata'}

        ds_man.update(ds)

        msg = {'ds_id': ds_id, 'ds_name': 'ds_name', 'input_path': 'input_path',
               'action': DatasetAction.UPDATE}
        action_queue_mock.publish.assert_has_calls([call(msg, DatasetActionPriority.HIGH)])

    def test_update_ds__configs_metadata_equal__do_nothing(self, fill_db, sm_config, ds_config):
        action_queue_mock = MagicMock(spec=QueuePublisher)
        ds_man = create_ds_man(sm_config, action_queue=action_queue_mock, sm_api=True)

        ds_id = '2000-01-01'
        ds = create_ds(ds_id=ds_id, ds_config=ds_config)

        ds_man.update(ds)

        action_queue_mock.assert_not_called()

    def test_add_ds__new_mol_db(self, fill_db, sm_config, ds_config):
        action_queue_mock = MagicMock(spec=QueuePublisher)
        ds_man = create_ds_man(sm_config, action_queue=action_queue_mock, sm_api=True)

        ds_id = '2000-01-01'
        ds = create_ds(ds_id=ds_id, ds_config=ds_config)

        ds.config['databases'] = [{'name': 'HMDB'}, {'name': 'ChEBI'}]
        ds_man.add(ds)

        msg = {'ds_id': ds_id, 'ds_name': 'ds_name', 'input_path': 'input_path',
               'action': DatasetAction.ADD, 'del_first': False}
        action_queue_mock.publish.assert_has_calls([call(msg, DatasetActionPriority.DEFAULT)])

    def test_add_optical_image(self, fill_db, sm_config, ds_config):
        db = DB(sm_config['db'])
        action_queue_mock = MagicMock(spec=QueuePublisher)
        es_mock = MagicMock(spec=ESExporter)
        img_store_mock = MagicMock(ImageStoreServiceWrapper)
        img_store_mock.post_image.side_effect = ['opt_img_id1', 'opt_img_id2', 'opt_img_id3', 'thumbnail_id']
        img_store_mock.get_image_by_id.return_value = Image.new('RGB', (100, 100))

        ds_man = create_ds_man(sm_config=sm_config, db=db, es=es_mock,
                               img_store=img_store_mock, action_queue=action_queue_mock, sm_api=True)
        ds_man._annotation_image_shape = MagicMock(return_value=(100, 100))

        ds_id = '2000-01-01'
        ds = create_ds(ds_id=ds_id, ds_config=ds_config)

        zoom_levels = [1, 2, 3]
        raw_img_id = 'raw_opt_img_id'
        ds_man.add_optical_image(ds, raw_img_id, [[1, 0, 0], [0, 1, 0], [0, 0, 1]],
                                 zoom_levels=zoom_levels)
        assert db.select('SELECT * FROM optical_image') == [
                ('opt_img_id{}'.format(i + 1), ds.id, zoom)
                for i, zoom in enumerate(zoom_levels)]
        assert db.select('SELECT optical_image FROM dataset where id = %s', params=(ds_id,)) == [(raw_img_id,)]
        assert db.select('SELECT thumbnail FROM dataset where id = %s', params=(ds_id,)) == [('thumbnail_id',)]


class TestSMDaemonDatasetManager:

    class SearchJob:
        def __init__(self, *args, **kwargs):
            pass

        def run(self, *args, **kwargs):
            pass

    def test_add_ds(self, test_db, sm_config, ds_config):
        action_queue_mock = MagicMock(spec=QueuePublisher)
        es_mock = MagicMock(spec=ESExporter)
        db = DB(sm_config['db'])
        try:
            ds_man = create_ds_man(sm_config, db=db, es=es_mock, action_queue=action_queue_mock, sm_api=False)

            ds_id = '2000-01-01'
            ds_name = 'ds_name'
            input_path = 'input_path'
            upload_dt = datetime.now()
            metadata = {}
            ds = create_ds(ds_id=ds_id, ds_name=ds_name, input_path=input_path, upload_dt=upload_dt,
                           metadata=metadata, ds_config=ds_config)

            ds_man.add(ds, search_job_factory=self.SearchJob)

            DS_SEL = 'select name, input_path, upload_dt, metadata, config from dataset where id=%s'
            assert db.select_one(DS_SEL, params=(ds_id,)) == (ds_name, input_path, upload_dt, metadata, ds_config)
        finally:
            db.close()

    def test_update_ds(self, fill_db, sm_config, ds_config):
        action_queue_mock = MagicMock(spec=QueuePublisher)
        es_mock = MagicMock(spec=ESExporter)
        ds_man = create_ds_man(sm_config, es=es_mock, action_queue=action_queue_mock, sm_api=False)

        ds_id = '2000-01-01'
        ds = create_ds(ds_id=ds_id, ds_config=ds_config)

        with patch('sm.engine.dataset_manager.MolecularDB') as MolecularDB:
            mol_db_mock = MolecularDB.return_value
            mol_db_mock.name = 'HMDB'

            with patch('sm.engine.dataset_manager.MolDBServiceWrapper') as MolDBServiceWrapper:
                moldb_service_wrapper_mock = MolDBServiceWrapper.return_value
                moldb_service_wrapper_mock.find_db_by_id.return_value = {'name': 'HMDB-v4'}

                ds_man.update(ds)

                es_mock.delete_ds.assert_called_with(ds_id)
                call_args = es_mock.index_ds.call_args[1].values()
                assert ds_id in call_args and mol_db_mock in call_args

    def test_delete_ds(self, fill_db, sm_config, ds_config):
        db = DB(sm_config['db'])
        action_queue_mock = MagicMock(spec=QueuePublisher)
        es_mock = MagicMock(spec=ESExporter)
        img_store_service_mock = MagicMock(spec=ImageStoreServiceWrapper)
        ds_man = create_ds_man(sm_config, db=db, es=es_mock, img_store=img_store_service_mock,
                               action_queue=action_queue_mock, sm_api=False)

        ds_id = '2000-01-01'
        ds = create_ds(ds_id=ds_id, ds_config=ds_config)

        ds_man.delete(ds)

        ids = ['iso_image_{}_id'.format(id) for id in range(1, 3)]
        img_store_service_mock.delete_image_by_id.assert_has_calls(
            [call('fs', 'iso_image', ids[0]), call('fs', 'iso_image', ids[1])])
        es_mock.delete_ds.assert_called_with(ds_id)
        assert db.select_one('SELECT * FROM dataset WHERE id = %s', params=(ds_id,)) == []<|MERGE_RESOLUTION|>--- conflicted
+++ resolved
@@ -20,9 +20,11 @@
     ds_id = '2000-01-01'
     meta = {"meta": "data"}
     db = DB(sm_config['db'])
-    db.insert('INSERT INTO dataset values (%s, %s, %s, %s, %s, %s, %s)',
+    db.insert('INSERT INTO dataset (id, name, input_path, upload_dt, metadata, config, '
+              'status, is_public, mol_dbs, adducts) values (%s, %s, %s, %s, %s, %s, %s, %s, %s, %s)',
               rows=[(ds_id, 'ds_name', 'input_path', upload_dt,
-                     json.dumps(meta), json.dumps(ds_config), DatasetStatus.FINISHED)])
+                     json.dumps(meta), json.dumps(ds_config), DatasetStatus.FINISHED,
+                     True, ['HMDB-v4'], ['+H'])])
     db.insert("INSERT INTO job (id, db_id, ds_id) VALUES (%s, %s, %s)",
               rows=[(0, 0, ds_id)])
     db.insert("INSERT INTO sum_formula (id, db_id, sf) VALUES (%s, %s, %s)",
@@ -51,18 +53,14 @@
 
 
 def create_ds(ds_id='2000-01-01', ds_name='ds_name', input_path='input_path', upload_dt=None,
-              metadata=None, ds_config=None, status=DatasetStatus.NEW, mol_dbs=None):
+              metadata=None, ds_config=None, status=DatasetStatus.NEW, mol_dbs=None, adducts=None):
     upload_dt = upload_dt or datetime.now()
-<<<<<<< HEAD
     if not mol_dbs:
         mol_dbs = ['HMDB-v4']
+    if not adducts:
+        adducts = ['+H', '+Na', '+K']
     return Dataset(ds_id, ds_name, input_path, upload_dt, metadata or {}, ds_config or {},
-                   status=status, mol_dbs=mol_dbs)
-=======
-    ds = Dataset(ds_id, ds_name, input_path, upload_dt, metadata or {}, ds_config or {}, status=status)
-    ds.ion_img_storage_type = 'fs'
-    return ds
->>>>>>> 10b48f21
+                   status=status, mol_dbs=mol_dbs, adducts=adducts, img_storage_type='fs')
 
 
 class TestSMapiDatasetManager:
