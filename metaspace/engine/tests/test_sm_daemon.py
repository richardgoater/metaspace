import json
import logging
from datetime import datetime
from os.path import join
from queue import Queue
import time
from unittest.mock import MagicMock
from pytest import fixture, raises

from sm.engine.dataset_manager import SMDaemonDatasetManager, DatasetActionPriority
from sm.engine.errors import UnknownDSID
from sm.engine.png_generator import ImageStoreServiceWrapper
from sm.engine.util import proj_root
from sm.engine.sm_daemon import SMDaemon
from sm.engine.search_job import SearchJob
from sm.engine.queue import SM_ANNOTATE, SM_DS_STATUS, QueueConsumer
from sm.engine import DB, ESExporter, QueuePublisher, Dataset, SMapiDatasetManager, DatasetStatus
from sm.engine.tests.util import test_db, sm_config, ds_config


logging.basicConfig(level=logging.DEBUG)

ACTION_QDESC = SM_ANNOTATE
ACTION_QDESC['name'] = 'sm_test'

STATUS_QDESC = SM_DS_STATUS
STATUS_QDESC['name'] = 'sm_status_test'

SM_CONFIG_PATH = join(proj_root(), 'conf/test_config.json')


@fixture
def fill_db(test_db, sm_config, ds_config):
    upload_dt = '2000-01-01 00:00:00'
    ds_id = '2000-01-01'
    meta = {'Data_Type': 'Imaging MS'}
    db = DB(sm_config['db'])
    db.insert('INSERT INTO dataset values(%s, %s, %s, %s, %s, %s, %s)',
              rows=[(ds_id, 'ds_name', 'input_path', upload_dt,
                     json.dumps(meta), json.dumps(ds_config), DatasetStatus.FINISHED)])


def create_api_ds_man(db=None, es=None, img_store=None, action_queue=None, sm_config=None):
    db = db or DB(sm_config['db'])
    es = es or ESExporter(db)
    img_store = img_store or MagicMock(spec=ImageStoreServiceWrapper)
    action_queue = action_queue or QueuePublisher(sm_config['rabbitmq'], ACTION_QDESC)
    action_queue.queue_args = {'x-max-priority': 3}
    return SMapiDatasetManager(db=db, es=es, image_store=img_store,
                               mode='queue', action_queue=action_queue)


def create_ds(ds_id=None, upload_dt=None, input_path=None, meta=None, ds_config=None):
    ds_id = ds_id or '2000-01-01'
    upload_dt = upload_dt or datetime.now()
    input_path = input_path or join(proj_root(), 'tests/data/imzml_example_ds')
    meta = meta or {'Data_Type': 'Imaging MS'}
    return Dataset(ds_id, 'imzml_example', input_path, upload_dt, meta, ds_config)


class Q(Queue):
    def get(self, **args):
        return Queue.get(self, timeout=1)


class SMDaemonDatasetManagerMock(SMDaemonDatasetManager):
    calls = Q()

    def add(self, ds, **kwargs):
        self.calls.put(('add', ds, kwargs))

    def update(self, ds, **kwargs):
        self.calls.put(('update', ds, kwargs))

    def delete(self, ds, **kwargs):
        self.calls.put(('delete', ds, kwargs))


@fixture
def clean_ds_man_mock(request):
    def fin():
        SMDaemonDatasetManagerMock.calls = Q()
    request.addfinalizer(fin)


@fixture
def delete_queue(sm_config):
    def _delete():
        for qdesc in [ACTION_QDESC, STATUS_QDESC]:
            queue_pub = QueuePublisher(sm_config['rabbitmq'], qdesc)
            queue_pub.delete_queue()

    # before tests
    _delete()
    yield
    # after tests
    _delete()


def run_sm_daemon(sm_daemon=None, wait=1):
    daemon = sm_daemon or SMDaemon(ACTION_QDESC, SMDaemonDatasetManagerMock, poll_interval=0.1)
    daemon.start()
    time.sleep(wait)
    daemon.stop()


def test_sm_daemon_receive_message(sm_config, clean_ds_man_mock, delete_queue):
    queue_pub = QueuePublisher(sm_config['rabbitmq'], ACTION_QDESC)
    msg = {'test': 'message'}
    queue_pub.publish(msg)

    def callback_side_effect(*args):
        print('WITHIN CALLBACK: ', args)

    callback = MagicMock()
    callback.side_effect = callback_side_effect
    on_success = MagicMock()
    on_failure = MagicMock()

    sm_daemon = SMDaemon(ACTION_QDESC, SMDaemonDatasetManagerMock)
    sm_daemon._callback = callback
    sm_daemon._on_success = on_success
    sm_daemon._on_failure = on_failure
    sm_daemon._action_queue_consumer = QueueConsumer(sm_config['rabbitmq'], ACTION_QDESC,
                                                     callback, on_success, on_failure,
                                                     logger_name='daemon', poll_interval=0.1)
    run_sm_daemon(sm_daemon)

    callback.assert_called_once_with(msg)
    on_success.assert_called_once_with(msg)
    on_failure.assert_not_called()


class TestSMDaemonSingleEventCases:

    def test_add__ds_exists__del_first(self, fill_db, clean_ds_man_mock, delete_queue, ds_config, sm_config):
        ds = create_ds(ds_config=ds_config)
        api_ds_man = create_api_ds_man(sm_config=sm_config)

        api_ds_man.add(ds, del_first=True, priority=DatasetActionPriority.HIGH)

        run_sm_daemon()

        method, _ds, _kwargs = SMDaemonDatasetManagerMock.calls.get()
        assert method == 'add'
        assert _ds.id == ds.id
        assert _kwargs['search_job_factory'].__name__ == 'SearchJob'
        assert _kwargs['del_first'] == True

    def test_update(self, fill_db, clean_ds_man_mock, delete_queue, ds_config, sm_config):
        api_ds_man = create_api_ds_man(sm_config=sm_config)
        ds = create_ds(ds_config=ds_config)
        ds.meta['new'] = 'field'

        api_ds_man.update(ds)

        run_sm_daemon()

        method, _ds, _kwargs = SMDaemonDatasetManagerMock.calls.get()
        assert method == 'update'
        assert _ds.id == ds.id

    def test_delete(self, fill_db, clean_ds_man_mock, delete_queue, ds_config, sm_config):
        ds = create_ds(ds_config=ds_config)
        api_ds_man = create_api_ds_man(sm_config=sm_config)

        api_ds_man.delete(ds)

        run_sm_daemon()

        method, _ds, _kwargs = SMDaemonDatasetManagerMock.calls.get()
        assert method == 'delete'
        assert _ds.id == ds.id
        assert not _kwargs.get('del_raw_data', None)

    # def test_update__does_not_exist_raises_exception(self, test_db, clean_ds_man_mock, delete_queue,
    #                                                  ds_config, sm_config):
    #     ds = create_ds(ds_config=ds_config)
    #     api_ds_man = create_api_ds_man(sm_config=sm_config)
    #
    #     with raises(UnknownDSID):
    #         api_ds_man.update(ds)

    # def test_delete__does_not_exist__raises_exception(self, test_db, clean_ds_man_mock, delete_queue,
    #                                                   ds_config, sm_config):
    #     ds = create_ds(ds_config=ds_config)
    #     api_ds_man = create_api_ds_man(sm_config=sm_config)
    #
    #     with raises(UnknownDSID):
    #         api_ds_man.update(ds)


class TestSMDaemonTwoEventsCases:

    def test_add_two_ds__second_with_high_priority__second_goes_first(self, test_db, sm_config, ds_config,
                                                                      delete_queue, clean_ds_man_mock):
        ds = create_ds(ds_id='2000-01-01', ds_config=ds_config)
        ds_pri = create_ds(ds_id='2000-01-02', ds_config=ds_config)
        api_ds_man = create_api_ds_man(sm_config=sm_config)

        api_ds_man.add(ds, priority=DatasetActionPriority.DEFAULT)
        api_ds_man.add(ds_pri, priority=DatasetActionPriority.HIGH)

        run_sm_daemon()

        method, _ds, _kwargs = SMDaemonDatasetManagerMock.calls.get()
        assert method == 'add'
        assert _ds.id == ds_pri.id
        assert _kwargs['search_job_factory'].__name__ == 'SearchJob'

        method, _ds, _kwargs = SMDaemonDatasetManagerMock.calls.get()
        assert method == 'add'
        assert _ds.id == ds.id
        assert _kwargs['search_job_factory'].__name__ == 'SearchJob'

    def test_add_update_ds__new_meta__update_goes_first(self, test_db, sm_config, ds_config,
                                                        delete_queue, clean_ds_man_mock):
        api_ds_man = create_api_ds_man(sm_config=sm_config)
        ds = create_ds(ds_config=ds_config)
        api_ds_man.add(ds, priority=DatasetActionPriority.DEFAULT)
        ds.meta['new_field'] = 'value'
        api_ds_man.update(ds, priority=DatasetActionPriority.DEFAULT)

        run_sm_daemon()

        method, _ds, _kwargs = SMDaemonDatasetManagerMock.calls.get()
        assert method == 'update'
        assert _ds.id == ds.id

        method, _ds, _kwargs = SMDaemonDatasetManagerMock.calls.get()
        assert method == 'add'
        assert _ds.id == ds.id
        assert _kwargs['search_job_factory'].__name__ == 'SearchJob'
        assert _kwargs['del_first'] == False

<<<<<<< HEAD
    # def test_add_update_ds__new_moldb(self, test_db, sm_config, ds_config, clean_ds_man_mock, delete_queue):
    #     api_ds_man = create_api_ds_man(sm_config=sm_config)
    #     ds = create_ds(ds_config=ds_config)
    #     api_ds_man.add(ds, priority=DatasetActionPriority.DEFAULT)
    #     ds.config['databases'].append({'name': 'ChEBI'})
    #     api_ds_man.update(ds, priority=DatasetActionPriority.DEFAULT)
    #
    #     run_sm_daemon()
    #
    #     method, _ds, _kwargs = SMDaemonDatasetManagerMock.calls.get()
    #     assert method == 'add'
    #     assert _ds.id == ds.id
    #     assert _ds.config == ds.config
    #     assert _kwargs['search_job_factory'] == SearchJob

    # def test_add_update_ds__new_config(self, test_db, sm_config, ds_config, clean_ds_man_mock, delete_queue):
    #     api_ds_man = create_api_ds_man(sm_config=sm_config)
    #     ds = create_ds(ds_config=ds_config)
    #     api_ds_man.add(ds, priority=DatasetActionPriority.DEFAULT)
    #     ds.config['isotope_generation']['isocalc_sigma'] *= 2
    #     api_ds_man.update(ds)
    #
    #     run_sm_daemon()
    #
    #     method, _ds, _kwargs = SMDaemonDatasetManagerMock.calls.get()
    #     assert method == 'add'
    #     assert _ds.id == ds.id
    #     assert _ds.config == ds.config
    #     assert _kwargs['search_job_factory'] == SearchJob
    #     assert _kwargs['del_first'] == False
    #
    #     method, _ds, _kwargs = SMDaemonDatasetManagerMock.calls.get()
    #     assert method == 'add'
    #     assert _ds.id == ds.id
    #     assert _ds.config == ds.config
    #     assert _kwargs['search_job_factory'] == SearchJob
    #     assert _kwargs['del_first'] == True
=======
    def test_add_update_ds__new_moldb(self, test_db, sm_config, ds_config, clean_ds_man_mock, delete_queue):
        api_ds_man = create_api_ds_man(sm_config=sm_config)
        ds = create_ds(ds_config=ds_config)
        api_ds_man.add(ds, priority=DatasetActionPriority.DEFAULT)
        ds.config['databases'].append({'name': 'ChEBI'})
        api_ds_man.update(ds, priority=DatasetActionPriority.DEFAULT)

        run_sm_daemon()

        method, _ds, _kwargs = SMDaemonDatasetManagerMock.calls.get()
        assert method == 'add'
        assert _ds.id == ds.id
        assert _ds.config == ds.config
        assert _kwargs['search_job_factory'].__name__ == 'SearchJob'

    def test_add_update_ds__new_config(self, test_db, sm_config, ds_config, clean_ds_man_mock, delete_queue):
        api_ds_man = create_api_ds_man(sm_config=sm_config)
        ds = create_ds(ds_config=ds_config)
        api_ds_man.add(ds, priority=DatasetActionPriority.DEFAULT)
        ds.config['isotope_generation']['isocalc_sigma'] *= 2
        api_ds_man.update(ds)

        run_sm_daemon()

        method, _ds, _kwargs = SMDaemonDatasetManagerMock.calls.get()
        assert method == 'add'
        assert _ds.id == ds.id
        assert _ds.config == ds.config
        assert _kwargs['search_job_factory'].__name__ == 'SearchJob'
        assert _kwargs['del_first'] == False

        method, _ds, _kwargs = SMDaemonDatasetManagerMock.calls.get()
        assert method == 'add'
        assert _ds.id == ds.id
        assert _ds.config == ds.config
        assert _kwargs['search_job_factory'].__name__ == 'SearchJob'
        assert _kwargs['del_first'] == True
>>>>>>> 08be1058

    def test_add_delete_ds(self, test_db, sm_config, ds_config, clean_ds_man_mock, delete_queue):
        api_ds_man = create_api_ds_man(sm_config=sm_config)
        ds = create_ds(ds_config=ds_config)
        api_ds_man.add(ds)
        api_ds_man.delete(ds)

        run_sm_daemon()

        method, _ds, _kwargs = SMDaemonDatasetManagerMock.calls.get()
        assert method == 'delete'
        assert _ds.id == ds.id
        assert not _kwargs.get('del_raw_data', False)<|MERGE_RESOLUTION|>--- conflicted
+++ resolved
@@ -90,11 +90,9 @@
             queue_pub = QueuePublisher(sm_config['rabbitmq'], qdesc)
             queue_pub.delete_queue()
 
-    # before tests
-    _delete()
+    _delete()  # before tests
     yield
-    # after tests
-    _delete()
+    _delete()  # after tests
 
 
 def run_sm_daemon(sm_daemon=None, wait=1):
@@ -233,84 +231,6 @@
         assert _kwargs['search_job_factory'].__name__ == 'SearchJob'
         assert _kwargs['del_first'] == False
 
-<<<<<<< HEAD
-    # def test_add_update_ds__new_moldb(self, test_db, sm_config, ds_config, clean_ds_man_mock, delete_queue):
-    #     api_ds_man = create_api_ds_man(sm_config=sm_config)
-    #     ds = create_ds(ds_config=ds_config)
-    #     api_ds_man.add(ds, priority=DatasetActionPriority.DEFAULT)
-    #     ds.config['databases'].append({'name': 'ChEBI'})
-    #     api_ds_man.update(ds, priority=DatasetActionPriority.DEFAULT)
-    #
-    #     run_sm_daemon()
-    #
-    #     method, _ds, _kwargs = SMDaemonDatasetManagerMock.calls.get()
-    #     assert method == 'add'
-    #     assert _ds.id == ds.id
-    #     assert _ds.config == ds.config
-    #     assert _kwargs['search_job_factory'] == SearchJob
-
-    # def test_add_update_ds__new_config(self, test_db, sm_config, ds_config, clean_ds_man_mock, delete_queue):
-    #     api_ds_man = create_api_ds_man(sm_config=sm_config)
-    #     ds = create_ds(ds_config=ds_config)
-    #     api_ds_man.add(ds, priority=DatasetActionPriority.DEFAULT)
-    #     ds.config['isotope_generation']['isocalc_sigma'] *= 2
-    #     api_ds_man.update(ds)
-    #
-    #     run_sm_daemon()
-    #
-    #     method, _ds, _kwargs = SMDaemonDatasetManagerMock.calls.get()
-    #     assert method == 'add'
-    #     assert _ds.id == ds.id
-    #     assert _ds.config == ds.config
-    #     assert _kwargs['search_job_factory'] == SearchJob
-    #     assert _kwargs['del_first'] == False
-    #
-    #     method, _ds, _kwargs = SMDaemonDatasetManagerMock.calls.get()
-    #     assert method == 'add'
-    #     assert _ds.id == ds.id
-    #     assert _ds.config == ds.config
-    #     assert _kwargs['search_job_factory'] == SearchJob
-    #     assert _kwargs['del_first'] == True
-=======
-    def test_add_update_ds__new_moldb(self, test_db, sm_config, ds_config, clean_ds_man_mock, delete_queue):
-        api_ds_man = create_api_ds_man(sm_config=sm_config)
-        ds = create_ds(ds_config=ds_config)
-        api_ds_man.add(ds, priority=DatasetActionPriority.DEFAULT)
-        ds.config['databases'].append({'name': 'ChEBI'})
-        api_ds_man.update(ds, priority=DatasetActionPriority.DEFAULT)
-
-        run_sm_daemon()
-
-        method, _ds, _kwargs = SMDaemonDatasetManagerMock.calls.get()
-        assert method == 'add'
-        assert _ds.id == ds.id
-        assert _ds.config == ds.config
-        assert _kwargs['search_job_factory'].__name__ == 'SearchJob'
-
-    def test_add_update_ds__new_config(self, test_db, sm_config, ds_config, clean_ds_man_mock, delete_queue):
-        api_ds_man = create_api_ds_man(sm_config=sm_config)
-        ds = create_ds(ds_config=ds_config)
-        api_ds_man.add(ds, priority=DatasetActionPriority.DEFAULT)
-        ds.config['isotope_generation']['isocalc_sigma'] *= 2
-        api_ds_man.update(ds)
-
-        run_sm_daemon()
-
-        method, _ds, _kwargs = SMDaemonDatasetManagerMock.calls.get()
-        assert method == 'add'
-        assert _ds.id == ds.id
-        assert _ds.config == ds.config
-        assert _kwargs['search_job_factory'].__name__ == 'SearchJob'
-        assert _kwargs['del_first'] == False
-
-        method, _ds, _kwargs = SMDaemonDatasetManagerMock.calls.get()
-        assert method == 'add'
-        assert _ds.id == ds.id
-        assert _ds.config == ds.config
-        assert _kwargs['search_job_factory'].__name__ == 'SearchJob'
-        assert _kwargs['del_first'] == True
->>>>>>> 08be1058
-
     def test_add_delete_ds(self, test_db, sm_config, ds_config, clean_ds_man_mock, delete_queue):
         api_ds_man = create_api_ds_man(sm_config=sm_config)
         ds = create_ds(ds_config=ds_config)
