conf/*.json
conf/*.cfg
!conf/test_config.json
scripts/sm-env.sh
data/*/*
docs/_build
docs/_static
docs/_templates
<<<<<<< HEAD
local
=======
/tmp/
/local/
>>>>>>> 417ec5c8
<|MERGE_RESOLUTION|>--- conflicted
+++ resolved
@@ -6,9 +6,4 @@
 docs/_build
 docs/_static
 docs/_templates
-<<<<<<< HEAD
-local
-=======
-/tmp/
-/local/
->>>>>>> 417ec5c8
+local/