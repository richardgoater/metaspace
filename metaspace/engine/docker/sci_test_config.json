{
  "loggers": {
    "engine": {
      "level": "DEBUG",
      "handlers": ["console_debug"]
    },
    "daemon": {
      "level": "DEBUG",
      "handlers": ["console_warn", "file"]
    },
    "api": {
      "level": "DEBUG",
      "handlers": ["console_debug"]
    }
  },
  "db": {
    "host": "localhost",
    "database": "sm_test",
    "user": "sm",
    "password": "password"
  },
  "elasticsearch": {
    "index": "sm",
    "host": "localhost",
    "port": 9200
  },
  "rabbitmq": {
    "host": "localhost",
    "user": "sm",
    "password": "password"
  },
  "services": {
    "img_service_url": "",
    "mol_db": "http://localhost:5001/v1"
  },
  "fs": {
    "base_path": "/opt/data/sm_test_data",
    "s3_base_path": ""
  },
  "spark": {
    "master": "local[1]",
    "executor.memory": "2g"
  },
  "aws": {
    "aws_access_key_id": "",
    "aws_secret_access_key": "",
    "aws_region": "eu-west-1"
  },
<<<<<<< HEAD
  "ms_file_handlers": [{
      "type": "ims",
      "extensions": ["imzML", "ibd"],
      "parser_factory": {
        "name": "ImzMLParser",
        "path": "pyimzml.ImzMLParser"
      },
      "acq_geometry_factory": {
        "name": "ImsGeometryFactory",
        "path": "sm.engine.ims_geometry_factory"
      },
      "img_storage_type": "fs"
    }, {
      "type": "lcms",
      "extensions": ["mzML"],
      "parser_factory": {
        "name": "MzMLParser",
        "path": "sm.engine.mzml_parser"
      },
      "acq_geometry_factory": {
        "name": "LcmsGeometryFactory",
        "path": "sm.engine.lcms_geometry_factory"
      },
      "img_storage_type": "db"
  }]
=======
  "isotope_storage": {
    "path": "/tmp/isotope_storage"
  }
>>>>>>> 4efd3a55
}<|MERGE_RESOLUTION|>--- conflicted
+++ resolved
@@ -46,7 +46,6 @@
     "aws_secret_access_key": "",
     "aws_region": "eu-west-1"
   },
-<<<<<<< HEAD
   "ms_file_handlers": [{
       "type": "ims",
       "extensions": ["imzML", "ibd"],
@@ -71,10 +70,8 @@
         "path": "sm.engine.lcms_geometry_factory"
       },
       "img_storage_type": "db"
-  }]
-=======
+  }],
   "isotope_storage": {
     "path": "/tmp/isotope_storage"
   }
->>>>>>> 4efd3a55
 }