--- conflicted
+++ resolved
@@ -42,12 +42,8 @@
 
     ACQ_GEOMETRY_SEL = 'SELECT acq_geometry FROM dataset WHERE id = %s'
     ACQ_GEOMETRY_UPD = 'UPDATE dataset SET acq_geometry = %s WHERE id = %s'
-<<<<<<< HEAD
-=======
-
     IMG_STORAGE_TYPE_SEL = 'SELECT ion_img_storage_type FROM dataset WHERE id = %s'
     IMG_STORAGE_TYPE_UPD = 'UPDATE dataset SET ion_img_storage_type = %s WHERE id = %s'
->>>>>>> a11e83b0
 
     def __init__(self, id=None, name=None, input_path=None, upload_dt=None,
                  metadata=None, config=None, status=DatasetStatus.NEW):
@@ -106,8 +102,6 @@
 
     def save_acq_geometry(self, db, acq_geometry):
         db.alter(self.ACQ_GEOMETRY_UPD, json.dumps(acq_geometry), self.id)
-<<<<<<< HEAD
-=======
 
     def get_ion_img_storage_type(self, db):
         if not self.ion_img_storage_type:
@@ -120,7 +114,6 @@
     def save_ion_img_storage_type(self, db, storage_type):
         db.alter(self.IMG_STORAGE_TYPE_UPD, storage_type, self.id)
         self.ion_img_storage_type = storage_type
->>>>>>> a11e83b0
 
     def to_queue_message(self):
         msg = {
