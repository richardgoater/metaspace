import logging
from io import StringIO
from typing import List, Iterable
from datetime import datetime

import pandas as pd
from pyMSpec.pyisocalc.canopy.sum_formula_actions import InvalidFormulaError
from pyMSpec.pyisocalc.pyisocalc import parseSumFormula
from sm.engine.db import DB, transaction_context
from sm.engine.errors import SMError

logger = logging.getLogger('engine')


class MalformedCSV(Exception):
    def __init__(self, message):
        self.message = message
        super().__init__()


class BadData(Exception):
    def __init__(self, message, *errors):
        super().__init__()
        self.message = message
        self.errors = errors


class MolecularDB:
    """Represents a molecular database to search against."""

    # pylint: disable=redefined-builtin
    def __init__(
        self, id: int, name: str, version: str, targeted: bool = None, group_id: str = None,
    ):
        self.id = id
        self.name = name
        self.version = version
        self.targeted = targeted
        self.group_id = group_id

    def __repr__(self):
        return '<{}:{}>'.format(self.name, self.version)

    def to_dict(self):
        return {
            'id': self.id,
            'name': self.name,
            'version': self.version,
            'group_id': self.group_id,
        }


def _validate_moldb_df(df):
    errors = []
    for idx, row in df.iterrows():
        line_n = idx + 2
        for col in df.columns:
            if not row[col] or row[col].isspace():
                errors.append({'line': line_n, 'row': row.values.tolist(), 'error': 'Empty value'})

        try:
            if '.' in row.formula:
                raise InvalidFormulaError('"." symbol not supported')
            parseSumFormula(row.formula)
        except Exception as e:
            errors.append({'line': line_n, 'row': row.values.tolist(), 'error': repr(e)})

    errors.sort(key=lambda d: d['line'])
    return errors


<<<<<<< HEAD
def read_moldb_file(file_path):
    moldb_df = pd.read_csv(file_path, sep='\t')
=======
def _import_molecules_from_file(moldb, file_path, targeted_threshold):
    try:
        moldb_df = pd.read_csv(file_path, sep='\t', dtype=object, na_filter=False)
    except ValueError as e:
        raise MalformedCSV(f'Malformed CSV: {e}')
>>>>>>> 1f894431

    if moldb_df.empty:
        raise MalformedCSV('No data rows found')

    required_columns = {'id', 'name', 'formula'}
    if not required_columns.issubset(set(moldb_df.columns)):
        raise MalformedCSV(
            f'Missing columns. Provided: {moldb_df.columns.to_list()} Required: {required_columns}'
        )

    parsing_errors = _validate_moldb_df(moldb_df)
    if parsing_errors:
        raise BadData('Failed to parse some rows', *parsing_errors)

    moldb_df.rename({'id': 'mol_id', 'name': 'mol_name'}, axis='columns', inplace=True)
    return moldb_df


def _import_molecules(moldb, moldb_df, targeted_threshold):
    logger.info(f'{moldb}: importing {len(moldb_df)} molecules')

    columns = ['moldb_id', 'mol_id', 'mol_name', 'formula']
    buffer = StringIO()
    moldb_df = moldb_df.assign(moldb_id=int(moldb.id))
    moldb_df[columns].to_csv(buffer, sep='\t', index=False, header=False)
    buffer.seek(0)
    DB().copy(buffer, sep='\t', table='molecule', columns=columns)
    logger.info(f'{moldb}: inserted {len(moldb_df)} molecules')

    targeted = moldb_df.formula.unique().shape[0] <= targeted_threshold
    DB().alter('UPDATE molecular_db SET targeted = %s WHERE id = %s', params=(targeted, moldb.id))


def create(
    name: str = None,
    version: str = None,
    file_path: str = None,
    group_id: str = None,
    is_public: bool = True,
    description: str = None,
    full_name: str = None,
    link: str = None,
    citation: str = None,
) -> MolecularDB:
    with transaction_context():
        moldb_insert = (
            'INSERT INTO molecular_db '
            '   (name, version, created_dt, group_id, is_public, '
            '   description, full_name, link, citation) '
            'values (%s, %s, %s, %s, %s, %s, %s, %s, %s) RETURNING id'
        )
        # pylint: disable=unbalanced-tuple-unpacking
        (moldb_id,) = DB().insert_return(
            moldb_insert,
            rows=[
                (
                    name,
                    version,
                    datetime.now(),
                    group_id,
                    is_public,
                    description,
                    full_name,
                    link,
                    citation,
                )
            ],
        )
        moldb = find_by_id(moldb_id)
        moldb_df = read_moldb_file(file_path)
        _import_molecules(moldb, moldb_df, targeted_threshold=1000)
        return moldb


def delete(moldb_id: int):
    DB().alter('DELETE FROM molecular_db WHERE id = %s', params=(moldb_id,))


# pylint: disable=unused-argument
def update(
    moldb_id: int,
    archived: bool = None,
    is_public: bool = None,
    description: str = None,
    full_name: str = None,
    link: str = None,
    citation: str = None,
) -> MolecularDB:
    kwargs = {k: v for k, v in locals().items() if v is not None}
    kwargs.pop('moldb_id')

    if kwargs:
        update_fields = [f'{field} = %s' for field in kwargs.keys()]
        update_values = list(kwargs.values())

        moldb_update = 'UPDATE molecular_db SET {} WHERE id = %s'.format(', '.join(update_fields))
        DB().alter(moldb_update, params=[*update_values, moldb_id])

    return find_by_id(moldb_id)


# pylint: disable=redefined-builtin
def find_by_id(id: int) -> MolecularDB:
    """Find database by id."""

    data = DB().select_one_with_fields(
        'SELECT id, name, version, targeted, group_id FROM molecular_db WHERE id = %s', params=(id,)
    )
    if not data:
        raise SMError(f'MolecularDB not found: {id}')
    return MolecularDB(**data)


def find_by_ids(ids: Iterable[int]) -> List[MolecularDB]:
    """Find multiple databases by ids."""

    data = DB().select_with_fields(
        'SELECT id, name, version, targeted, group_id FROM molecular_db WHERE id = ANY (%s)',
        params=(list(ids),),
    )
    return [MolecularDB(**row) for row in data]


def find_by_name(name: str) -> MolecularDB:
    """Find database by name."""

    data = DB().select_one_with_fields(
        'SELECT id, name, version, targeted, group_id FROM molecular_db WHERE name = %s',
        params=(name,),
    )
    if not data:
        raise SMError(f'MolecularDB not found: {name}')
    return MolecularDB(**data)


def find_default() -> List[MolecularDB]:
    data = DB().select_with_fields(
        'SELECT id, name, version, targeted, group_id FROM molecular_db WHERE "default" = TRUE',
    )
    return [MolecularDB(**row) for row in data]


def fetch_molecules(moldb_id: int) -> pd.DataFrame:
    """Fetch all database molecules as a DataFrame."""

    data = DB().select_with_fields(
        'SELECT mol_id, mol_name, formula FROM molecule m WHERE m.moldb_id = %s', params=(moldb_id,)
    )
    return pd.DataFrame(data)


def fetch_formulas(moldb_id: int) -> List[str]:
    """Fetch all unique database formulas."""

    data = DB().select(
        'SELECT DISTINCT formula FROM molecule m WHERE m.moldb_id = %s', params=(moldb_id,)
    )
    return [row[0] for row in data]<|MERGE_RESOLUTION|>--- conflicted
+++ resolved
@@ -69,16 +69,11 @@
     return errors
 
 
-<<<<<<< HEAD
 def read_moldb_file(file_path):
-    moldb_df = pd.read_csv(file_path, sep='\t')
-=======
-def _import_molecules_from_file(moldb, file_path, targeted_threshold):
     try:
         moldb_df = pd.read_csv(file_path, sep='\t', dtype=object, na_filter=False)
     except ValueError as e:
         raise MalformedCSV(f'Malformed CSV: {e}')
->>>>>>> 1f894431
 
     if moldb_df.empty:
         raise MalformedCSV('No data rows found')
