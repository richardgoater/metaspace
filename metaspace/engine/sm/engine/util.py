import os
import json
from datetime import datetime
from subprocess import check_call, call
import logging
from logging.config import dictConfig
from pathlib import Path

from sm.engine import Dataset


def proj_root():
    return os.getcwd()



def init_loggers(config=None):
    """ Init logger using config file, 'logs' section of the sm config
    """
    if not config:
        SMConfig.set_path('conf/config.json')
        config = SMConfig.get_conf()['logs']

    logs_dir = Path(proj_root()).joinpath('logs')
    if not logs_dir.exists():
        logs_dir.mkdir()

    log_level_codes = {
        'ERROR': logging.ERROR,
        'WARNING': logging.WARNING,
        'INFO': logging.INFO,
        'DEBUG': logging.DEBUG
    }

    def convert_levels(orig_d):
        d = orig_d.copy()
        for k, v in d.items():
            if k == 'level':
                d[k] = log_level_codes[d[k]]
            elif type(v) == dict:
                d[k] = convert_levels(v)
        return d

    log_config = convert_levels(config)
    dictConfig(log_config)


class SMConfig(object):
    """ Engine configuration manager """

    _path = None
    _config_dict = {}

    @classmethod
    def set_path(cls, path):
        """ Set path for a SM configuration file

        Parameters
        ----------
        path : String
        """
        cls._path = os.path.realpath(str(path))

    @classmethod
    def get_conf(cls, update=False):
        """
        Returns
        -------
        : dict
            SM engine configuration
        """
        assert cls._path
        if update or not cls._config_dict:
            try:
                with open(cls._path) as f:
                    cls._config_dict = json.load(f)
            except IOError as e:
                logging.getLogger('engine').warning(e)
        return cls._config_dict

    @classmethod
    def get_ms_file_handler(cls, ms_file_path):
        """
        Parameters
        ----------
        ms_file_path : String

        Returns
        -------
        : dict
            SM configuration for handling specific type of MS data
        """
        conf = cls.get_conf()
        ms_file_extension = Path(ms_file_path).suffix[1:]  # skip the leading "."
        return next((h for h in conf['ms_file_handlers'] if ms_file_extension in h['extensions']), None)


def _cmd(template, call_func, *args):
    cmd_str = template.format(*args)
    logging.getLogger('engine').info('Call "%s"', cmd_str)
    return call_func(cmd_str.split())


def cmd_check(template, *args):
    return _cmd(template, check_call, *args)


def cmd(template, *args):
    return _cmd(template, call, *args)


def read_json(path):
    res = {}
    try:
        with open(path) as f:
            res = json.load(f)
    except IOError as e:
        logging.getLogger('engine').warning("Couldn't find %s file", path)
    finally:
        return res


def create_ds_from_files(ds_id, ds_name, ds_input_path):
    base_dir = Path(ds_input_path)
    meta_path = base_dir / 'meta.json'
    if meta_path.exists():
        metadata = json.load(open(str(meta_path)))
    else:
        metadata = {}
    ds_config = json.load(open(str(base_dir / 'config.json')))

<<<<<<< HEAD
    return Dataset(ds_id, ds_name, str(ds_input_path), datetime.now(), metadata, ds_config,
                   is_public=True, mol_dbs=ds_config['databases'])
=======
    imzml_path = next(base_dir.glob('*.imzML'))
    ms_file_type_config = SMConfig.get_ms_file_handler(str(imzml_path))
    img_storage_type = ms_file_type_config['img_storage_type']
    return Dataset(id=ds_id, name=ds_name, input_path=ds_input_path, img_storage_type=img_storage_type,
                   upload_dt=datetime.now(), metadata=metadata, config=ds_config)
>>>>>>> 10b48f21


def split_s3_path(path):
    """ Returns a pair (bucket, key) """
    return path.split('s3a://')[-1].split('/', 1)<|MERGE_RESOLUTION|>--- conflicted
+++ resolved
@@ -11,7 +11,6 @@
 
 def proj_root():
     return os.getcwd()
-
 
 
 def init_loggers(config=None):
@@ -129,16 +128,14 @@
         metadata = {}
     ds_config = json.load(open(str(base_dir / 'config.json')))
 
-<<<<<<< HEAD
-    return Dataset(ds_id, ds_name, str(ds_input_path), datetime.now(), metadata, ds_config,
-                   is_public=True, mol_dbs=ds_config['databases'])
-=======
     imzml_path = next(base_dir.glob('*.imzML'))
     ms_file_type_config = SMConfig.get_ms_file_handler(str(imzml_path))
     img_storage_type = ms_file_type_config['img_storage_type']
-    return Dataset(id=ds_id, name=ds_name, input_path=ds_input_path, img_storage_type=img_storage_type,
-                   upload_dt=datetime.now(), metadata=metadata, config=ds_config)
->>>>>>> 10b48f21
+    return Dataset(ds_id, ds_name, str(ds_input_path), datetime.now(), metadata, ds_config,
+                   is_public=True,
+                   mol_dbs=ds_config['databases'],
+                   adducts=ds_config['isotope_generation']['adducts'],
+                   img_storage_type=img_storage_type)
 
 
 def split_s3_path(path):
