import argparse
import logging
import sys
from copy import deepcopy

from sm.engine import MolecularDB
from sm.engine.isocalc_wrapper import IsocalcWrapper
from sm.engine.util import init_loggers, SMConfig
from sm.engine import DB
from sm.engine import ESExporter, ESIndexManager


def _reindex_all(conf):
    es_config = conf['elasticsearch']
    alias = es_config['index']
    es_man = ESIndexManager(es_config)
    new_index = es_man.another_index_name(es_man.internal_index_name(alias))
    es_man.create_index(new_index)

    tmp_es_config = deepcopy(es_config)
    tmp_es_config['index'] = new_index

    db = DB(conf['db'])
    es_exp = ESExporter(db, tmp_es_config)
    rows = db.select('select id, name, config from dataset')
    _reindex_datasets(rows, es_exp)

    es_man.remap_alias(tmp_es_config['index'], alias=alias)


def _reindex_datasets(rows, es_exp):
    logger.info('Reindexing %s dataset(s)', len(rows))
    for ds_id, ds_name, ds_config in rows:
        try:
            es_exp.delete_ds(ds_id)
            for mol_db_dict in ds_config['databases']:
                mol_db = MolecularDB(name=mol_db_dict['name'], version=mol_db_dict.get('version', None),
                                     iso_gen_config=ds_config['isotope_generation'])
                isocalc = IsocalcWrapper(ds_config['isotope_generation'])
                es_exp.index_ds(ds_id, mol_db=mol_db, isocalc=isocalc)
        except Exception as e:
            new_msg = 'Failed to reindex(ds_id={}, ds_name={}): {}'.format(ds_id, ds_name, e)
            raise Exception(new_msg) from e


def reindex_results(ds_id, ds_mask):
    assert ds_id or ds_mask

    conf = SMConfig.get_conf()
    if ds_mask == '_all_':
        _reindex_all(conf)
    else:
        db = DB(conf['db'])
        es_exp = ESExporter(db)

        if ds_id:
            rows = db.select("select id, name, config from dataset where id = '{}'".format(ds_id))
        elif ds_mask:
            rows = db.select("select id, name, config from dataset where name like '{}%'".format(ds_mask))
        else:
            rows = []

        _reindex_datasets(rows, es_exp)


if __name__ == '__main__':
    parser = argparse.ArgumentParser(description='Reindex dataset results')
    parser.add_argument('--config', default='conf/config.json', help='SM config path')
    parser.add_argument('--ds-id', dest='ds_id', default='', help='DS id')
    parser.add_argument('--ds-name', dest='ds_name', default='', help='DS name prefix mask (_all_ for all datasets)')
    args = parser.parse_args()

    SMConfig.set_path(args.config)
<<<<<<< HEAD
    init_logger(name='engine')
=======
    init_loggers(SMConfig.get_conf()['logs'])
>>>>>>> d232b0a8
    logger = logging.getLogger('engine')

    reindex_results(args.ds_id, args.ds_name)<|MERGE_RESOLUTION|>--- conflicted
+++ resolved
@@ -71,11 +71,7 @@
     args = parser.parse_args()
 
     SMConfig.set_path(args.config)
-<<<<<<< HEAD
-    init_logger(name='engine')
-=======
     init_loggers(SMConfig.get_conf()['logs'])
->>>>>>> d232b0a8
     logger = logging.getLogger('engine')
 
     reindex_results(args.ds_id, args.ds_name)