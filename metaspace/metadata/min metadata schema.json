--- conflicted
+++ resolved
@@ -142,8 +142,6 @@
         }
       }
     },
-<<<<<<< HEAD
-=======
     "metaspace_options":{
       "type": "object",
       "description": "Processing options for the METASPACE engine",
@@ -171,7 +169,6 @@
         }
       }
     },
->>>>>>> dfa1ee51
     "Additional_Information": {
       "type": "object",
       "properties": {
