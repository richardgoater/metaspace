{
  "$schema": "http://json-schema.org/draft-04/schema#",
  "id": "https://raw.githubusercontent.com/METASPACE2020/metadata/master/min%20metadata%20schema.json",
  "title": "Metadata Submission",
  "description": "Minimal metadata for imaging mass spectrometry (imaging MS) as developed in the METASPACE project",
  "type": "object",
  "definitions": {
    "person": {
      "type": "object",
      "description": "Name and contact email for a human",
      "required": ["First_Name", "Surname", "Email"],
      "properties": {
        "First_Name": {
          "type": "string",
          "minLength": 2
        },
        "Surname": {
          "type": "string",
          "minLength": 2
        },
        "Email": {
          "type": "string",
          "description": "an email address for contact",
          "format": "email"
        }
      }
    }
  },
  "required": ["Sample_Information", "Sample_Preparation", "Submitted_By", "MS_Analysis", "metaspace_options"],
  "properties": {
    "Sample_Information": {
      "type": "object",
      "required": ["Organism", "Organism_Part", "Condition"],
      "description": "Information about the sample that was imaged.",
      "properties": {
        "Organism": {
          "description": "species of organism",
          "type": "string",
          "minLength": 3
        },
        "Organism_Part": {
          "description": "part of the organism",
          "type": "string",
          "minLength": 3
        },
        "Condition": {
<<<<<<< HEAD
          "description": "disease state of the organism",
          "type": "string"
=======
          "description": "treatment group or disease state of the organism",
          "type": "string",
          "minLength": 1
>>>>>>> 70152661
        },
        "Sample_Growth_Conditions": {
          "description": "intervention, treatment group or growth conditions",
          "type": "string"
        },
      }
    },
    "Sample_Preparation": {
      "description": "Information about how the sample was prepared for imaging",
      "type": "object",
      "required": ["Sample_Stabilisation", "Tissue_Modification",
                   "MALDI_Matrix", "MALDI_Matrix_Application"],
      "properties": {
        "Sample_Stabilisation": {
          "description": "Quenching or preservation method used",
          "type": "string",
          "minLength": 1
        },
        "Tissue_Modification": {
          "description": "Post stabilisation tissue modification",
          "type": "string",
          "minLength": 1
        },
        "MALDI_Matrix": {
          "description": "The MALDI matrix used (if any)",
          "type": "string",
          "minLength": 1,
          "default": "none"
        },
        "Solvent": {
          "description": "Solvent used for extract (e.g. for DESI or MALDI matrix solution)",
          "type": "string",
          "minLength": 1,
          "default": "none"
        },
        "MALDI_Matrix_Application": {
          "description": "Method of MALDI matrix application (if any)",
          "type": "string",
          "minLength": 1,
          "default": "none"
        }
      }
    },
    "MS_Analysis": {
      "type": "object",
      "description": "Details of the image acquisition",
      "required": ["Polarity", "Ionisation_Source", "Analyzer"],
      "properties": {
        "Polarity": {
          "description": "Instrument polarity used",
          "type": "string",
          "enum": [
            "Positive",
            "Negative"
          ]
        },
        "Ionisation_Source": {
          "description": "Type of ionisation source used",
          "type": "string",
          "minLength": 1
        },
        "Analyzer": {
          "description": "Mass analyser used",
          "type": "string",
          "minLength": 1
        },
        "Detector_Resolving_Power": {
          "type": "object",
          "title": "Detector Resolving Power",
          "description": "Estimate of the resolving power within the dataset, and the m/z at which it was estimated",
          "required": ["mz", "Resolving_Power"],
          "properties": {
            "mz": {
              "description": "m/z at which the resolving power was calculated (Orbitrap resolution is quoted at m/z=200)",
              "type": "number",
              "minimum": 50,
              "maximum": 5000,
              "default": 200
            },
            "Resolving_Power": {
              "description": "Peak FWHM / m/z",
              "type": "number",
              "minimum": 10000,
              "maximum": 1000000,
              "default": 140000
            }
          }
        }
      }
    },
    "Submitted_By": {
      "type": "object",
      "description": "Information about the uploader",
      "required": ["Institution", "Submitter"],
      "properties": {
        "Institution": {
          "type": "string",
          "minLength": 1,
          "maxLength": 50
        },
        "Submitter": {
          "$ref": "#/definitions/person",
          "required": ["Surname", "First_Name", "Email"]
        },
        "Principal_Investigator": {
          "$ref": "#/definitions/person"
        }
      }
    },
    "metaspace_options":{
      "type": "object",
      "description": "Processing options for the METASPACE engine",
      "required": ["Metabolite_Database", "Dataset_Name"],
      "properties":{
        "Metabolite_Database": {
          "description": "Metabolite database searched against",
          "type": "array",
          "minItems": 1,
          "default": ["HMDB"],
          "items": { "type": "string" },
          "uniqueItems": true
        },
        "Dataset_Name":{
          "description": "Dataset name",
          "type": "string",
          "minLength": 5
        }
      }
    },
    "Additional_Information": {
      "type": "object",
      "properties": {
        "Publication_DOI": {
          "type": "string"
        },
        "Sample_Description_Freetext": {
          "description": "Additional sample information (e.g. relevant methods section from a publication)",
          "type": "string"
        },
        "Sample_Preparation_Freetext": {
          "description": "Additional sample preparation information  (e.g. relevant methods section from a publication)",
          "type": "string"
        },
        "Additional_Information_Freetext": {
          "description": "Additional experimental information (e.g the methods section from a publication)",
          "type": "string"
        },
        "Expected_Molecules_Freetext": {
          "description": "A \"|\" separated list of molecules or database ids that are known a priori to be present in the sample",
          "type": "string"
        }
      }
    }
  }
}<|MERGE_RESOLUTION|>--- conflicted
+++ resolved
@@ -44,14 +44,8 @@
           "minLength": 3
         },
         "Condition": {
-<<<<<<< HEAD
           "description": "disease state of the organism",
           "type": "string"
-=======
-          "description": "treatment group or disease state of the organism",
-          "type": "string",
-          "minLength": 1
->>>>>>> 70152661
         },
         "Sample_Growth_Conditions": {
           "description": "intervention, treatment group or growth conditions",
