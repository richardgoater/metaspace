--- conflicted
+++ resolved
@@ -36,23 +36,17 @@
 }
 
 type Query {
-<<<<<<< HEAD
-  molecularDatabases(hideArchived: Boolean=true,
-    hideDeprecated: Boolean=false @deprecated(reason: "Only hideArchived should be used"),
-    onlyLastVersion: Boolean=false @deprecated(reason: "Only hideArchived should be used")): [MolecularDB!]
+  molecularDatabases(
+  hideArchived: Boolean=true,
+    hideDeprecated: Boolean=false # @deprecated(reason: "Only hideArchived should be used"),
+    onlyLastVersion: Boolean=false # @deprecated(reason: "Only hideArchived should be used")
+    ): [MolecularDB!]
 }
 
 type Mutation {
   createMolecularDB(databaseDetails: CreateMolecularDBInput!): MolecularDB!
   updateMolecularDB(databaseId: Int!, databaseDetails: UpdateMolecularDBInput!): MolecularDB!
   deleteMolecularDB(databaseId: Int!): Boolean!
-=======
-  molecularDatabases(
-  hideArchived: Boolean=false,
-    hideDeprecated: Boolean=false # @deprecated(reason: "Only hideArchived should be used"),
-    onlyLastVersion: Boolean=false # @deprecated(reason: "Only hideArchived should be used")
-    ): [MolecularDatabase!]
->>>>>>> 3b5c92f4
 }
 
 schema {
