import * as jsondiffpatch from 'jsondiffpatch';
import config from '../../../utils/config';
import logger from '../../../utils/logger';
import * as Ajv from 'ajv';
import { UserError } from 'graphql-errors';
import { EntityManager, In, Not } from 'typeorm';
import * as moment from 'moment';
import * as _ from 'lodash';

<<<<<<< HEAD
import {smApiDatasetRequest} from '../../../utils/smApi/datasets';
import {UserProjectRoleOptions as UPRO} from '../../project/model';
import {PublicationStatusOptions as PSO} from '../../project/PublicationStatusOptions';
import {UserGroup as UserGroupModel, UserGroupRoleOptions} from '../../group/model';
import {Dataset as DatasetModel, DatasetProject as DatasetProjectModel} from '../model';
import {DatasetCreateInput, DatasetUpdateInput, Int, Mutation} from '../../../binding';
import {Context, ContextUser} from '../../../context';
import {FieldResolversFor} from '../../../bindingTypes';
import {getUserProjectRoles} from '../../../utils/db';
import {metadataSchemas} from '../../../../metadataSchemas/metadataRegistry';
import {getDatasetForEditing} from '../operation/getDatasetForEditing';
import {deleteDataset} from '../operation/deleteDataset';
=======
import { smAPIRequest } from '../../../utils';
import { UserProjectRoleOptions as UPRO } from '../../project/model';
import { PublicationStatusOptions as PSO } from '../../project/Publishing';
import { UserGroup as UserGroupModel, UserGroupRoleOptions } from '../../group/model';
import { Dataset as DatasetModel, DatasetProject as DatasetProjectModel } from '../model';
import { DatasetCreateInput, DatasetUpdateInput, Int, Mutation } from '../../../binding';
import { Context, ContextUser } from '../../../context';
import { FieldResolversFor } from '../../../bindingTypes';
import { getUserProjectRoles } from '../../../utils/db';
import { metadataSchemas } from '../../../../metadataSchemas/metadataRegistry';
import { getDatasetForEditing } from '../operation/getDatasetForEditing';
import { deleteDataset } from '../operation/deleteDataset';
>>>>>>> e0c4ba5f
import {
  checkProjectsPublicationStatus,
  checkNoPublishedProjectRemoved
} from '../operation/publicationChecks';
<<<<<<< HEAD
import {EngineDataset} from '../../engine/model';
import {addExternalLink, removeExternalLink} from '../../project/ExternalLink';
import {esDatasetByID} from '../../../../esConnector';
import {mapDatabaseToDatabaseId} from "../../moldb/util/mapDatabaseToDatabaseId";
=======
import { EngineDataset } from '../../engine/model';
import { addExternalLink, removeExternalLink } from '../../project/ExternalLink';
import { esDatasetByID } from '../../../../esConnector';
import { MolecularDB } from "../../moldb/model";
>>>>>>> e0c4ba5f

type MetadataSchema = any;
type MetadataRoot = any;
type MetadataNode = any;


function isEmpty(obj: any) {
  if (!obj)
    return true;
  if (!(obj instanceof Object))
    return false;
  let empty = true;
  for (var key in obj) {
    if (!isEmpty(obj[key])) {
      empty = false;
      break;
    }
  }
  return empty;
}

function trimEmptyFields(schema: MetadataSchema, value: MetadataNode) {
  if (!(value instanceof Object))
    return value;
  if (Array.isArray(value))
    return value;
  let obj = Object.assign({}, value);
  for (var name in schema.properties) {
    const prop = schema.properties[name];
    if (isEmpty(obj[name]) && (!schema.required || schema.required.indexOf(name) == -1))
      delete obj[name];
    else
      obj[name] = trimEmptyFields(prop, obj[name]);
  }
  return obj;
}

function validateMetadata(metadata: MetadataNode) {
  const ajv = new Ajv({ allErrors: true });
  const mdSchema = metadataSchemas[metadata.Data_Type];
  const validator = ajv.compile(mdSchema);
  const cleanValue = trimEmptyFields(mdSchema, metadata);
  validator(cleanValue);
  const validationErrors = validator.errors || [];
  if (validationErrors.length > 0) {
    throw new UserError(JSON.stringify({
      'type': 'failed_validation',
      'validation_errors': validationErrors
    }));
  }
}

<<<<<<< HEAD
export function processingSettingsChanged(ds: EngineDataset, update: DatasetUpdateInput & {metadata: MetadataRoot}) {
=======
async function molDBsExist(entityManager: EntityManager, molDBNames: string[]) {
  const foundMolDBNames = (await entityManager.getRepository(MolecularDB)
    .find({ where: { name: In(molDBNames) } }))
    .map(moldb => moldb.name);

  if (foundMolDBNames.length < molDBNames.length) {
    const missingMolDBNames = molDBNames.map(name => !foundMolDBNames.includes(name));
    throw new UserError(JSON.stringify({
      'type': 'wrong_moldb_name',
      'moldb_name': missingMolDBNames
    }));
  }
}

export function processingSettingsChanged(ds: EngineDataset, update: DatasetUpdateInput & { metadata: MetadataRoot }) {
>>>>>>> e0c4ba5f
  let newDB = false, procSettingsUpd = false, metaDiff = null;
  if (update.databaseIds) {
    newDB = true;
  }

  if (update.adducts || update.neutralLosses || update.chemMods
    || update.ppm || update.numPeaks || update.decoySampleSize
    || update.analysisVersion) {
    procSettingsUpd = true;
  }

  if (update.metadata) {
    const metaDelta = jsondiffpatch.diff(ds.metadata, update.metadata),
      metaDiff = (jsondiffpatch.formatters as any).jsonpatch.format(metaDelta);

    for (let diffObj of metaDiff) {
      if (diffObj.op !== 'move') {  // ignore permutations in arrays
        const procSettingsPaths = [
          '/MS_Analysis/Polarity',
          '/MS_Analysis/Detector_Resolving_Power',
        ];
        for (let path of procSettingsPaths) {
          if (diffObj.path.startsWith(path))
            procSettingsUpd = true;
        }
      }
    }
  }

<<<<<<< HEAD
  return {newDB: newDB, procSettingsUpd: procSettingsUpd, metaDiff: metaDiff};
=======
  return { newDB: newDB, procSettingsUpd: procSettingsUpd, metaDiff: metaDiff }
>>>>>>> e0c4ba5f
}

const isMemberOf = async (entityManager: EntityManager, userId: string, groupId: string) => {
  const userGroup = await entityManager.findOne(UserGroupModel, {
    userId,
    groupId
  });
  let isMember = false;
  if (userGroup) {
    isMember = [UserGroupRoleOptions.MEMBER,
    UserGroupRoleOptions.GROUP_ADMIN].includes(userGroup.role);
  }
  return isMember;
};

interface SaveDatasetArgs {
  datasetId?: string;
  submitterId: string;
  groupId?: string;
  projectIds?: string[];
  principalInvestigator?: { name: string, email: string };
}

const saveDataset = async (entityManager: EntityManager, args: SaveDatasetArgs, requireInsert = false) => {
  const { datasetId, submitterId, groupId, projectIds, principalInvestigator } = args;
  const groupUpdate = groupId === undefined ? {}
    : groupId === null ? { groupId: null, groupApproved: false }
      : { groupId, groupApproved: await isMemberOf(entityManager, submitterId, groupId) };
  const piUpdate = principalInvestigator === undefined ? {}
    : principalInvestigator === null ? { piName: null, piEmail: null }
      : { piName: principalInvestigator.name, piEmail: principalInvestigator.email };
  const dsUpdate = {
    id: datasetId,
    userId: submitterId,
    ...groupUpdate,
    ...piUpdate,
  };

  if (requireInsert) {
    // When creating new datasets, use INSERT so that SQL prevents the same ID from being used twice
    await entityManager.insert(DatasetModel, dsUpdate);
  } else {
    await entityManager.save(DatasetModel, dsUpdate);
  }

  if (projectIds != null) {
    const datasetProjectRepo = entityManager.getRepository(DatasetProjectModel);
    const existingDatasetProjects = await datasetProjectRepo.find({
      relations: ['project'],
      where: { datasetId: datasetId }
    });
    const userProjectRoles = await getUserProjectRoles(entityManager, submitterId);
    const savePromises = projectIds
      .map((projectId) => ({
        projectId,
        approved: [UPRO.MEMBER, UPRO.MANAGER].includes(userProjectRoles[projectId]),
        existing: existingDatasetProjects.find(dp => dp.projectId === projectId),
      }))
      .filter(({ approved, existing }) => existing == null || existing.approved !== approved)
      .map(async ({ projectId, approved }) => {
        await datasetProjectRepo.save({ datasetId: datasetId, projectId, approved });
      });
    const deletePromises = existingDatasetProjects
      .filter(({ projectId, project }) => !projectIds.includes(projectId))
      .map(async ({ projectId }) => { await datasetProjectRepo.delete({ datasetId: datasetId, projectId }); });

    await Promise.all([...savePromises, ...deletePromises]);
  }
};

const assertCanCreateDataset = (user: ContextUser) => {
  if (user.id == null)
    throw new UserError(`Not authenticated`);
};

const newDatasetId = () => {
  const dt = moment();
  return `${dt.format('YYYY-MM-DD')}_${dt.format('HH')}h${dt.format('mm')}m${dt.format('ss')}s`;
};

type CreateDatasetArgs = {
  datasetId?: string,
  input: DatasetCreateInput,
  priority?: Int,
  force?: boolean,           // Only used by reprocess
  delFirst?: boolean,        // Only used by reprocess
  skipValidation?: boolean,  // Only used by reprocess
};

const setDatabaseIdsInInput = async (
  entityManager: EntityManager, input: DatasetCreateInput | DatasetUpdateInput
): Promise<void> => {
  if (input.databaseIds == null && input.molDBs != null) {
    input.databaseIds = await Promise.all(
      (input.molDBs as string[]).map(async (database) => await mapDatabaseToDatabaseId(entityManager, database))
    );
  }
};

const createDataset = async (args: CreateDatasetArgs, ctx: Context) => {
<<<<<<< HEAD
  const {input, priority, force, delFirst, skipValidation} = args,
    datasetId = args.datasetId || newDatasetId(),
    datasetIdWasSpecified = args.datasetId != null;
=======
  const { input, priority, force, delFirst, skipValidation } = args;
  const { user, entityManager, isAdmin, getUserIdOrFail } = ctx;
  const datasetId = args.datasetId || newDatasetId();
  const datasetIdWasSpecified = !!args.datasetId;
  const userId = getUserIdOrFail();
>>>>>>> e0c4ba5f

  logger.info(`Creating dataset '${datasetId}' by '${ctx.user.id}' user ...`);
  let dataset;
  if (datasetIdWasSpecified) {
    dataset = await getDatasetForEditing(ctx.entityManager, ctx.user, datasetId);
  } else {
    assertCanCreateDataset(ctx.user);
  }

  const metadata = JSON.parse(input.metadataJson);
  if (!skipValidation || !ctx.isAdmin) {
    validateMetadata(metadata);
  }

<<<<<<< HEAD
  await setDatabaseIdsInInput(ctx.entityManager, input);

  // Only admins can specify the submitterId
  const submitterId = (ctx.isAdmin && input.submitterId) || (dataset && dataset.userId) || ctx.user.id;
  const saveDsArgs = {
=======
  const { submitterId, groupId, projectIds, principalInvestigator } = input;
  const saveDSArgs = {
>>>>>>> e0c4ba5f
    datasetId,
    submitterId: submitterId as string,
    groupId: input.groupId as (string | undefined),
    projectIds: input.projectIds as string[],
    principalInvestigator: input.principalInvestigator
  };
  await saveDataset(ctx.entityManager, saveDsArgs, !datasetIdWasSpecified);

  const url = `/v1/datasets/${datasetId}/add`;
<<<<<<< HEAD
  await smApiDatasetRequest(url, {
    doc: {...input, metadata},
=======
  await smAPIRequest(url, {
    doc: { ...input, metadata },
>>>>>>> e0c4ba5f
    priority: priority,
    force: force,
    del_first: delFirst,
    email: ctx.user.email,
  });

  logger.info(`Dataset '${datasetId}' was created`);
  return JSON.stringify({ datasetId, status: 'success' });
};

const MutationResolvers: FieldResolversFor<Mutation, void> = {

  reprocessDataset: async (source, { id, priority }, ctx: Context) => {
    const engineDataset = await ctx.entityManager.findOne(EngineDataset, id);
    if (engineDataset === undefined)
      throw new UserError('Dataset does not exist');

    return await createDataset({
      datasetId: id,
      input: {
        ...engineDataset,
        metadataJson: JSON.stringify(engineDataset.metadata)
      } as any, // TODO: map this properly
      priority: priority,
      force: true,
      skipValidation: true,
      delFirst: true,
    }, ctx);
  },

  createDataset: async (source, args, ctx: Context) => {
    return await createDataset(args, ctx);
  },

  updateDataset: async (source, args, ctx: Context) => {
    const { id: datasetId, input: update, reprocess, skipValidation, delFirst, force, priority } = args;

    logger.info(`User '${ctx.user.id}' updating '${datasetId}' dataset...`);
    const dataset = await getDatasetForEditing(ctx.entityManager, ctx.user, datasetId);

    let metadata;
    if (update.metadataJson) {
      metadata = JSON.parse(update.metadataJson);
      if (!skipValidation || !ctx.isAdmin) {
        validateMetadata(metadata);
      }
    }

    if (!ctx.isAdmin) {
      if (update.isPublic == false) {
        await checkProjectsPublicationStatus(ctx.entityManager, datasetId, [PSO.PUBLISHED]);
      }
      if (update.projectIds != null) {
        await checkNoPublishedProjectRemoved(ctx.entityManager, datasetId, update.projectIds as string[]);
      }
    }

    await setDatabaseIdsInInput(ctx.entityManager, update);

    const engineDataset = await ctx.entityManager.findOneOrFail(EngineDataset, datasetId);
    const { newDB, procSettingsUpd } = await processingSettingsChanged(engineDataset, { ...update, metadata });
    const reprocessingNeeded = newDB || procSettingsUpd;

<<<<<<< HEAD
    const submitterId = (ctx.isAdmin && update.submitterId) || dataset.userId;
=======
    const { submitterId, groupId, projectIds, principalInvestigator } = update;
>>>>>>> e0c4ba5f
    const saveDatasetArgs = {
      datasetId,
      submitterId: submitterId as string,
      groupId: update.groupId as (string | undefined),
      projectIds: update.projectIds as string[],
      principalInvestigator: update.principalInvestigator
    };

    let smAPIResp;
    if (reprocess) {
      await saveDataset(ctx.entityManager, saveDatasetArgs);
<<<<<<< HEAD
      smAPIResp = await smApiDatasetRequest(`/v1/datasets/${datasetId}/add`, {
        doc: {...engineDataset, ...update, ...(metadata ? {metadata} : {})},
=======
      smAPIResp = await smAPIRequest(`/v1/datasets/${datasetId}/add`, {
        doc: { ...engineDataset, ...update, ...(metadata ? { metadata } : {}) },
>>>>>>> e0c4ba5f
        del_first: procSettingsUpd || delFirst,  // delete old results if processing settings changed
        priority: priority,
        force: force,
        email: ctx.user!.email,
      });
    } else {
      if (reprocessingNeeded) {
        throw new UserError(JSON.stringify({
          'type': 'reprocessing_needed',
          'message': `Reprocessing needed. Provide 'reprocess' flag.`
        }));
      } else {
        await saveDataset(ctx.entityManager, saveDatasetArgs);
        smAPIResp = await smApiDatasetRequest(`/v1/datasets/${datasetId}/update`, {
          doc: {
            ..._.omit(update, 'metadataJson'),
            ...(metadata ? { metadata } : {})
          },
          priority: priority,
          force: force,
        });
      }
    }

    logger.info(`Dataset '${datasetId}' was updated`);
    return JSON.stringify(smAPIResp);
  },

  deleteDataset: async (source, { id: datasetId, force }, ctx: Context) => {
    if (ctx.user.id == null) {
      throw new UserError('Unauthorized');
    }
    await checkProjectsPublicationStatus(
      ctx.entityManager, datasetId, [PSO.UNDER_REVIEW, PSO.PUBLISHED]
    );
    const resp = await deleteDataset(ctx.entityManager, ctx.user, datasetId, { force });
    return JSON.stringify(resp);
  },

  addOpticalImage: async (source, { input }, ctx: Context) => {
    const { datasetId, transform } = input;
    let { imageUrl } = input;

    logger.info(`User '${ctx.getUserIdOrFail()}' adding optical image to '${datasetId}' dataset...`);
    await getDatasetForEditing(ctx.entityManager, ctx.user, datasetId);
    // TODO support image storage running on a separate host
    const url = `http://localhost:${config.img_storage_port}${imageUrl}`;
    const resp = await smApiDatasetRequest(`/v1/datasets/${datasetId}/add-optical-image`, {
      url, transform
    });

    logger.info(`Optical image was added to '${datasetId}' dataset`);
    return JSON.stringify(resp);
  },

  deleteOpticalImage: async (source, { datasetId }, ctx: Context) => {
    logger.info(`User '${ctx.getUserIdOrFail()}' deleting optical image from '${datasetId}' dataset...`);
    await getDatasetForEditing(ctx.entityManager, ctx.user, datasetId);
    const resp = await smApiDatasetRequest(`/v1/datasets/${datasetId}/del-optical-image`, {});

    logger.info(`Optical image was deleted from '${datasetId}' dataset`);
    return JSON.stringify(resp);
  },

  addDatasetExternalLink: async (
    source,
    { datasetId, provider, link, replaceExisting },
    ctx: Context
  ) => {
    await ctx.entityManager.transaction(async txn => {
      const ds = await getDatasetForEditing(txn, ctx.user, datasetId);
      await txn.update(DatasetModel, ds.id, {
        externalLinks: addExternalLink(ds.externalLinks, provider, link, replaceExisting),
      });
    });

    return await esDatasetByID(datasetId, ctx.user);
  },

  removeDatasetExternalLink: async (
    source,
    { datasetId, provider, link },
    ctx: Context
  ) => {
    await ctx.entityManager.transaction(async txn => {
      const ds = await getDatasetForEditing(txn, ctx.user, datasetId);
      await txn.update(DatasetModel, ds.id, {
        externalLinks: removeExternalLink(ds.externalLinks, provider, link),
      });
    });

    return await esDatasetByID(datasetId, ctx.user);
  },
};

export default MutationResolvers;<|MERGE_RESOLUTION|>--- conflicted
+++ resolved
@@ -7,21 +7,7 @@
 import * as moment from 'moment';
 import * as _ from 'lodash';
 
-<<<<<<< HEAD
-import {smApiDatasetRequest} from '../../../utils/smApi/datasets';
-import {UserProjectRoleOptions as UPRO} from '../../project/model';
-import {PublicationStatusOptions as PSO} from '../../project/PublicationStatusOptions';
-import {UserGroup as UserGroupModel, UserGroupRoleOptions} from '../../group/model';
-import {Dataset as DatasetModel, DatasetProject as DatasetProjectModel} from '../model';
-import {DatasetCreateInput, DatasetUpdateInput, Int, Mutation} from '../../../binding';
-import {Context, ContextUser} from '../../../context';
-import {FieldResolversFor} from '../../../bindingTypes';
-import {getUserProjectRoles} from '../../../utils/db';
-import {metadataSchemas} from '../../../../metadataSchemas/metadataRegistry';
-import {getDatasetForEditing} from '../operation/getDatasetForEditing';
-import {deleteDataset} from '../operation/deleteDataset';
-=======
-import { smAPIRequest } from '../../../utils';
+import { smApiDatasetRequest } from '../../../utils/smApi/datasets';
 import { UserProjectRoleOptions as UPRO } from '../../project/model';
 import { PublicationStatusOptions as PSO } from '../../project/Publishing';
 import { UserGroup as UserGroupModel, UserGroupRoleOptions } from '../../group/model';
@@ -33,22 +19,14 @@
 import { metadataSchemas } from '../../../../metadataSchemas/metadataRegistry';
 import { getDatasetForEditing } from '../operation/getDatasetForEditing';
 import { deleteDataset } from '../operation/deleteDataset';
->>>>>>> e0c4ba5f
 import {
   checkProjectsPublicationStatus,
   checkNoPublishedProjectRemoved
 } from '../operation/publicationChecks';
-<<<<<<< HEAD
-import {EngineDataset} from '../../engine/model';
-import {addExternalLink, removeExternalLink} from '../../project/ExternalLink';
-import {esDatasetByID} from '../../../../esConnector';
-import {mapDatabaseToDatabaseId} from "../../moldb/util/mapDatabaseToDatabaseId";
-=======
 import { EngineDataset } from '../../engine/model';
 import { addExternalLink, removeExternalLink } from '../../project/ExternalLink';
 import { esDatasetByID } from '../../../../esConnector';
-import { MolecularDB } from "../../moldb/model";
->>>>>>> e0c4ba5f
+import { mapDatabaseToDatabaseId } from "../../moldb/util/mapDatabaseToDatabaseId";
 
 type MetadataSchema = any;
 type MetadataRoot = any;
@@ -101,25 +79,7 @@
   }
 }
 
-<<<<<<< HEAD
-export function processingSettingsChanged(ds: EngineDataset, update: DatasetUpdateInput & {metadata: MetadataRoot}) {
-=======
-async function molDBsExist(entityManager: EntityManager, molDBNames: string[]) {
-  const foundMolDBNames = (await entityManager.getRepository(MolecularDB)
-    .find({ where: { name: In(molDBNames) } }))
-    .map(moldb => moldb.name);
-
-  if (foundMolDBNames.length < molDBNames.length) {
-    const missingMolDBNames = molDBNames.map(name => !foundMolDBNames.includes(name));
-    throw new UserError(JSON.stringify({
-      'type': 'wrong_moldb_name',
-      'moldb_name': missingMolDBNames
-    }));
-  }
-}
-
 export function processingSettingsChanged(ds: EngineDataset, update: DatasetUpdateInput & { metadata: MetadataRoot }) {
->>>>>>> e0c4ba5f
   let newDB = false, procSettingsUpd = false, metaDiff = null;
   if (update.databaseIds) {
     newDB = true;
@@ -149,11 +109,7 @@
     }
   }
 
-<<<<<<< HEAD
-  return {newDB: newDB, procSettingsUpd: procSettingsUpd, metaDiff: metaDiff};
-=======
-  return { newDB: newDB, procSettingsUpd: procSettingsUpd, metaDiff: metaDiff }
->>>>>>> e0c4ba5f
+  return { newDB: newDB, procSettingsUpd: procSettingsUpd, metaDiff: metaDiff };
 }
 
 const isMemberOf = async (entityManager: EntityManager, userId: string, groupId: string) => {
@@ -254,17 +210,9 @@
 };
 
 const createDataset = async (args: CreateDatasetArgs, ctx: Context) => {
-<<<<<<< HEAD
-  const {input, priority, force, delFirst, skipValidation} = args,
+  const { input, priority, force, delFirst, skipValidation } = args,
     datasetId = args.datasetId || newDatasetId(),
     datasetIdWasSpecified = args.datasetId != null;
-=======
-  const { input, priority, force, delFirst, skipValidation } = args;
-  const { user, entityManager, isAdmin, getUserIdOrFail } = ctx;
-  const datasetId = args.datasetId || newDatasetId();
-  const datasetIdWasSpecified = !!args.datasetId;
-  const userId = getUserIdOrFail();
->>>>>>> e0c4ba5f
 
   logger.info(`Creating dataset '${datasetId}' by '${ctx.user.id}' user ...`);
   let dataset;
@@ -279,16 +227,11 @@
     validateMetadata(metadata);
   }
 
-<<<<<<< HEAD
   await setDatabaseIdsInInput(ctx.entityManager, input);
 
   // Only admins can specify the submitterId
   const submitterId = (ctx.isAdmin && input.submitterId) || (dataset && dataset.userId) || ctx.user.id;
   const saveDsArgs = {
-=======
-  const { submitterId, groupId, projectIds, principalInvestigator } = input;
-  const saveDSArgs = {
->>>>>>> e0c4ba5f
     datasetId,
     submitterId: submitterId as string,
     groupId: input.groupId as (string | undefined),
@@ -298,13 +241,8 @@
   await saveDataset(ctx.entityManager, saveDsArgs, !datasetIdWasSpecified);
 
   const url = `/v1/datasets/${datasetId}/add`;
-<<<<<<< HEAD
   await smApiDatasetRequest(url, {
-    doc: {...input, metadata},
-=======
-  await smAPIRequest(url, {
     doc: { ...input, metadata },
->>>>>>> e0c4ba5f
     priority: priority,
     force: force,
     del_first: delFirst,
@@ -368,11 +306,7 @@
     const { newDB, procSettingsUpd } = await processingSettingsChanged(engineDataset, { ...update, metadata });
     const reprocessingNeeded = newDB || procSettingsUpd;
 
-<<<<<<< HEAD
     const submitterId = (ctx.isAdmin && update.submitterId) || dataset.userId;
-=======
-    const { submitterId, groupId, projectIds, principalInvestigator } = update;
->>>>>>> e0c4ba5f
     const saveDatasetArgs = {
       datasetId,
       submitterId: submitterId as string,
@@ -384,13 +318,8 @@
     let smAPIResp;
     if (reprocess) {
       await saveDataset(ctx.entityManager, saveDatasetArgs);
-<<<<<<< HEAD
       smAPIResp = await smApiDatasetRequest(`/v1/datasets/${datasetId}/add`, {
-        doc: {...engineDataset, ...update, ...(metadata ? {metadata} : {})},
-=======
-      smAPIResp = await smAPIRequest(`/v1/datasets/${datasetId}/add`, {
         doc: { ...engineDataset, ...update, ...(metadata ? { metadata } : {}) },
->>>>>>> e0c4ba5f
         del_first: procSettingsUpd || delFirst,  // delete old results if processing settings changed
         priority: priority,
         force: force,
