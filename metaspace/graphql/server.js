<<<<<<< HEAD
const express = require('express'),
      knex = require('knex'),
=======
const amqp = require('amqplib'),
      AWS = require('aws-sdk'),
>>>>>>> 11f3348b
      bodyParser = require('body-parser'),
      capitalize = require('lodash/capitalize'),
      cors = require('cors'),
      compression = require('compression'),
<<<<<<< HEAD
      readFile = require('fs').readFile,
      makeExecutableSchema = require('graphql-tools').makeExecutableSchema,
      graphqlExpress = require('graphql-server-express').graphqlExpress,
      graphiqlExpress = require('graphql-server-express').graphiqlExpress;

const addIsoImageProvider = require('./imageUpload.js'),
  Resolvers = require('./resolvers.js'),
  config = require('./config.js');
=======
      elasticsearch = require('elasticsearch'),
      exec = require('child_process').exec,
      express = require('express'),
      fetch = require('node-fetch'),
      graphqlExpress = require('graphql-server-express').graphqlExpress,
      graphiqlExpress = require('graphql-server-express').graphiqlExpress,
      jsondiffpatch = require('jsondiffpatch'),
      jwt = require('jwt-simple'),
      knex = require('knex'),
      makeExecutableSchema = require('graphql-tools').makeExecutableSchema,
      moment = require('moment'),
      pgp = require('pg-promise'),
      readFile = require('fs').readFile,
      slack = require('node-slack'),
      smEngineConfig = require('./config.json'),
      sprintf = require('sprintf-js'),
      utils = require('./utils.js');

const dbConfig = () => {
  const {host, database, user, password} = smEngineConfig.db;
  return {
    host, database, user, password,
    max: 10, // client pool size
    idleTimeoutMillis: 30000
  };
};

const esConfig = () => {
  return {
    hosts: [smEngineConfig.elasticsearch.host],
    apiVersion: '2.4'
  }
};

const slackConn = new slack(smEngineConfig.slack.webhook_url);

AWS.config.update({
    accessKeyId: smEngineConfig.aws.aws_access_key_id,
    secretAccessKey: smEngineConfig.aws.aws_secret_access_key,
    region: "eu-west-1"
});

var s3 = new AWS.S3();

function copyMetadata(path, metadataJson) {
  // TODO: local storage support

  const [bucket, dir] = path.match(/s3a:\/\/([^\/]+)\/(.*)/).slice(1);
  console.log(bucket, dir);

  return s3.putObject({
    Bucket: bucket, Key: dir + '/meta.json',
    Body: new Buffer(metadataJson)
  }).promise().then(() => {
    const config = utils.generateProcessingConfig(JSON.parse(metadataJson));
    return s3.putObject({
      Bucket: bucket, Key: dir + '/config.json',
      Body: new Buffer(JSON.stringify(config, null, 2))
    }).promise();
  })
}

function sendMessageToRabbitMQ(message) {
  slackConn.send({
    text: ':email: [v] Sent: ' + message,
    username: 'webhookbot',
    channel: 'sm_daemon',
    icon_emoji: ':robot_face:'
  });

  const {host, user, password} = smEngineConfig.rabbitmq,
        queueName = 'sm_annotate',
        buf = new Buffer(message);

  return amqp.connect(`amqp://${user}:${password}@${host}`)
             .then(conn => conn.createChannel())
             .then(ch => ch.assertQueue(queueName)
                           .then(ok => ch.sendToQueue(queueName, buf)));
}

const ES_API = 'localhost:5123';
const MOL_IMAGE_SERVER_IP = "52.51.114.30:3020";

// private EC2 IP with a few endpoints that are still used
const OLD_WEBAPP_IP_PRIVATE = "172.31.47.69";

const esIndex = smEngineConfig.elasticsearch.index;

var pg = require('knex')({
  client: 'pg',
  connection: dbConfig(),
  searchPath: 'knex,public'
});

var db = pgp()(dbConfig());
var es = new elasticsearch.Client(esConfig());

function esFormatMz(mz) {
  // transform m/z into a string according to sm.engine.es_export
  return sprintf.sprintf("%010.4f", mz);
}

function esSort(orderBy, sortingOrder) {
  let order = 'asc';
  if (sortingOrder == 'DESCENDING')
    order = 'desc';
  else if (orderBy == 'ORDER_BY_MSM')
    order = 'desc';

  if (orderBy == 'ORDER_BY_MZ')
    return [{'mz': order}];
  else if (orderBy == 'ORDER_BY_MSM')
    return [{'msm': order}];
  else if (orderBy == 'ORDER_BY_FDR_MSM')
    return [{'fdr': order}, {'msm': order == 'asc' ? 'desc' : 'asc'}];
}

class AbstractDatasetFilter {
  constructor(schemaPath, options) {
    this.schemaPath = schemaPath;
    this.options = options;

    this.esField = 'ds_meta.' + this.schemaPath;

    const pathElements = this.schemaPath.replace(/\./g, ',');
    this.pgField = "metadata#>>'{" + pathElements + "}'";
  }

  preprocess(val) {
    if (this.options.preprocess)
      return this.options.preprocess(val);
    return val;
  }

  esFilter(value) {}
  pgFilter(q, value) {}
}

class ExactMatchFilter extends AbstractDatasetFilter {
  constructor(schemaPath, options) {
    super(schemaPath, options);
  }

  esFilter(value) {
    return {term: {[this.esField]: this.preprocess(value)}}
  }

  pgFilter(q, value) {
    return q.whereRaw(this.pgField + ' = ?', [this.preprocess(value)]);
  }
}

class SubstringMatchFilter extends AbstractDatasetFilter {
  constructor(schemaPath, options) {
    super(schemaPath, options);
  }

  esFilter(value) {
    return {wildcard: {[this.esField]: `*${this.preprocess(value)}*`}}
  }

  pgFilter(q, value) {
    return q.whereRaw(this.pgField + ' ILIKE ?', ['%' + this.preprocess(value) + '%']);
  }
}

class PhraseMatchFilter extends SubstringMatchFilter {
  constructor(schemaPath, options) {
    super(schemaPath, options);
  }

  esFilter(value) {
    return {match: {[this.esField]: {query: this.preprocess(value), type: 'phrase'}}}
  }
}

const datasetFilters = {
  institution: new ExactMatchFilter('Submitted_By.Institution', {}),
  polarity: new PhraseMatchFilter('MS_Analysis.Polarity', {preprocess: capitalize}),
  ionisationSource: new PhraseMatchFilter('MS_Analysis.Ionisation_Source', {}),
  analyzerType: new ExactMatchFilter('MS_Analysis.Analyzer', {}),
  organism: new ExactMatchFilter('Sample_Information.Organism', {}),
  maldiMatrix: new ExactMatchFilter('Sample_Preparation.MALDI_Matrix', {})
};

function dsField(pgDatasetRecord, alias) {
  let info = pgDatasetRecord.metadata;
  for (let field of datasetFilters[alias].schemaPath.split("."))
    info = info[field];
  return info;
}

function constructAnnotationQuery(args) {
  const { orderBy, sortingOrder, offset, limit, filter, datasetFilter } = args;
  const { database, datasetId, datasetName, mzFilter, msmScoreFilter,
          fdrLevel, sumFormula, adduct, compoundQuery } = filter;

  var body = {
    query: {
      constant_score: {
        filter: {bool: {must: [
          {term: {db_name: database}}]}}
      }
    },
    sort: esSort(orderBy, sortingOrder)
  };

  function addFilter(filter) {
    body.query.constant_score.filter.bool.must.push(filter);
  }

  function addRangeFilter(field, interval) {
    const filter = {range: {}};
    filter.range[field] = {
      gte: interval.min,
      lt: interval.max
    };
    addFilter(filter);
  }

  if (datasetId)
    addFilter({term: {ds_id: datasetId}});

  if (mzFilter)
    addRangeFilter('mz', {min: esFormatMz(mzFilter.min),
                          max: esFormatMz(mzFilter.max)});

  if (msmScoreFilter)
    addRangeFilter('msm', msmScoreFilter);

  if (fdrLevel)
    addRangeFilter('fdr', {min: 0, max: fdrLevel + 1e-3});

  if (sumFormula)
    addFilter({term: {sf: sumFormula}});

  if (typeof adduct === 'string')
    addFilter({term: {adduct: adduct}});

  if (datasetName)
    addFilter({term: {ds_name: datasetName}});

  if (compoundQuery)
      addFilter({or: [
        { wildcard: {comp_names: `*${compoundQuery}*`}},
        { term: {sf: compoundQuery }}]});

  for (var key in datasetFilters) {
    const val = datasetFilter[key];
    if (val)
      addFilter(datasetFilters[key].esFilter(val));
  }

  return body;
}

function esSearchResults(args) {
  const body = constructAnnotationQuery(args);
  const request = {
    body,
    index: esIndex,
    from: args.offset,
    size: args.limit
  };
  console.log(JSON.stringify(body));
  console.time('esQuery');
  return es.search(request).then((resp) => {
    console.timeEnd('esQuery');
    return resp.hits.hits;
  }).catch((err) => {
    console.log(err);
    return [];
  });
}

function esCountResults(args) {
  const body = constructAnnotationQuery(args);
  const request = { body, index: esIndex };
  return es.count(request).then((resp) => {
    return resp.count;
  }).catch((err) => {
    console.log(err);
    return 0;
  });
}

const Resolvers = {
  Person: {
    name(obj) { return obj.First_Name; },
    surname(obj) { return obj.Surname; },
    email(obj) { return obj.Email; }
  },

  Query: {
    datasetByName(_, { name }) {
      return pg.select().from('dataset').where('name', '=', name)
        .then((data) => {
          return data.length > 0 ? data[0] : null;
        })
        .catch((err) => {
          console.log(err); return null;
        });
    },

    dataset(_, { id }) {
      return pg.select().from('dataset').where('id', '=', id)
        .then((data) => {
          return data.length > 0 ? data[0] : null;
        })
        .catch((err) => {
          console.log(err); return null;
        });
    },

    allDatasets(_, {orderBy, sortingOrder, offset, limit, filter}) {
      let q = pg.select().from('dataset');

      console.log(JSON.stringify(filter));

      if (filter.name)
        q = q.where("name", "=", filter.name);

      for (var key in datasetFilters) {
        const val = filter[key];
        if (val)
          q = datasetFilters[key].pgFilter(q, val);
      }

      const orderVar = orderBy == 'ORDER_BY_NAME' ? 'name' : 'id';
      const ord = sortingOrder == 'ASCENDING' ? 'asc' : 'desc';

      console.log(q.toString());

      return q.orderBy(orderVar, ord).offset(offset).limit(limit)
        .catch((err) => { console.log(err); return []; });
    },

    allAnnotations(_, args) {
      return esSearchResults(args);
    },

    countAnnotations(_, args) {
      return esCountResults(args);
    },

    annotation(_, { id }) {
      return es.get({index: esIndex, type: 'annotation', id})
        .then((resp) => {
          return resp;
      }).catch((err) => {
          return null;
      });
    },

    metadataSuggestions(_, { field, query }) {
      let f = new SubstringMatchFilter(field, {}),
          q = pg.distinct(pg.raw(f.pgField + " as field")).select().from('dataset');
      return f.pgFilter(q, query).then(results => results.map(row => row['field']));
    }
  },

  Analyzer: {
    resolvingPower(msInfo, { mz }) {
      const rpMz = msInfo.rp.mz,
            rpRp = msInfo.rp.Resolving_Power;
      if (msInfo.type.toUpperCase() == 'ORBITRAP')
        return Math.sqrt(rpMz / mz) * rpRp;
      else if (msInfo.type.toUpperCase() == 'FTICR')
        return (rpMz / mz) * rpRp;
      else
        return rpRp;
    }
  },

  Dataset: {
    metadataJson(ds) {
      return JSON.stringify(ds.metadata);
    },

    institution(ds) { return dsField(ds, 'institution'); },
    organism(ds) { return dsField(ds, 'organism'); },
    polarity(ds) { return dsField(ds, 'polarity').toUpperCase(); },
    ionisationSource(ds) { return dsField(ds, 'ionisationSource'); },
    maldiMatrix(ds) { return dsField(ds, 'maldiMatrix'); },

    submitter(ds) {
      return ds.metadata.Submitted_By.Submitter;
    },

    principalInvestigator(ds) {
      return ds.metadata.Submitted_By.Principal_Investigator;
    },

    analyzer(ds) {
      const msInfo = ds.metadata.MS_Analysis;
      return {
        'type': msInfo.Analyzer,
        'rp': msInfo.Detector_Resolving_Power
      };
    },

    /* annotations(ds, args) {
       args.datasetId = ds.id;
       return esSearchResults(args);
       } */
  },

  Annotation: {
    id(hit) {
      return hit._id;
    },

    sumFormula(hit) {
      return hit._source.sf;
    },

    possibleCompounds(hit) {
      const ids = hit._source.comp_ids.split('|');
      const names = hit._source.comp_names.split('|');
      let compounds = [];
      for (var i = 0; i < names.length; i++) {
        let id = ids[i];
        let infoURL;
        if (hit._source.db_name == 'HMDB') {
          id = sprintf.sprintf("HMDB%05d", id);
          infoURL = `http://www.hmdb.ca/metabolites/${id}`;
        } else if (hit._source.db_name == 'ChEBI') {
          id = "CHEBI:" + id;
          infoURL = `http://www.ebi.ac.uk/chebi/searchId.do?chebiId=${id}`;
        } else if (hit._source.db_name == 'SwissLipids') {
          id = sprintf.sprintf("SLM:%09d", id);
          infoURL = `http://swisslipids.org/#/entity/${id}`;
        } else if (hit._source.db_name == 'LIPID_MAPS') {
          infoURL = `http://www.lipidmaps.org/data/LMSDRecord.php?LMID=${id}`;
        }

        compounds.push({
          name: names[i],
          imageURL: `http://${MOL_IMAGE_SERVER_IP}/mol-images/${hit._source.db_name}/${id}.svg`,
          information: [{database: hit._source.db_name, url: infoURL}]
        });
      }
      return compounds;
    },

    adduct: (hit) => hit._source.adduct,

    mz: (hit) => parseFloat(hit._source.mz),

    fdrLevel: (hit) => hit._source.fdr,

    msmScore: (hit) => hit._source.msm,

    rhoSpatial: (hit) => hit._source.image_corr,

    rhoSpectral: (hit) => hit._source.pattern_match,

    rhoChaos: (hit) => hit._source.chaos,

    dataset(hit) {
      return {
        id: hit._source.ds_id,
        name: hit._source.ds_name,
        metadata: hit._source.ds_meta
      }
    },

    ionImage(hit) {
      const { mz, db_id, ds_id, job_id, sf_id, sf, adduct } = hit._source;
      return {
        mz,
        url:`http://alpha.metasp.eu/mzimage2/${db_id}/${ds_id}/${job_id}/${sf_id}/${sf}/${adduct}/0`
      };
    },

    isotopeImages(hit) {
      const { mz, db_id, ds_id, job_id, sf_id, sf, adduct } = hit._source;
      return fetch(`http://${OLD_WEBAPP_IP_PRIVATE}/sf_peak_mzs/${ds_id}/${db_id}/${sf_id}/${adduct}`)
          .then(res => res.json())
          .then(function(centroids) {
            let images = [];
            for (let i = 0; i < 4; i++)
              images.push({
                mz: centroids[i],
                url:`http://alpha.metasp.eu/mzimage2/${db_id}/${ds_id}/${job_id}/${sf_id}/${sf}/${adduct}/${i}`
              });
            return images;
          });
    },

    // fetches data without exposing database IDs to the client
    peakChartData(hit) {
      const {ds_id, job_id, db_id, sf_id, adduct} = hit._source;
      const add = adduct == "" ? "None" : adduct;
      const url = `http://${OLD_WEBAPP_IP_PRIVATE}/spectrum_line_chart_data/${ds_id}/${job_id}/${db_id}/${sf_id}/${add}`;
      return fetch(url).then(res => res.json()).then(json => JSON.stringify(json));
    }
  },

  Mutation: {
    submitDataset(_, args) {
      const {path, metadataJson} = args;
      try {
        const metadata = JSON.parse(metadataJson);

        const message = {
          ds_name: metadata.metaspace_options.Dataset_Name,
          ds_id: moment().format("Y-MM-DD_HH[h]mm[m]ss[s]"),
          input_path: path,
          user_email: metadata.Submitted_By.Submitter.Email
        };

        copyMetadata(path, metadataJson).then(() => {
          sendMessageToRabbitMQ(JSON.stringify(message));
        });

        return "success";
      } catch (e) {
        return e.message;
      }
    },

    updateMetadata(_, args) {
      const {datasetId, metadataJson} = args;
      try {
        const newMetadata = JSON.parse(metadataJson);
        const payload = jwt.decode(args.jwt, smEngineConfig.jwt.secret);

        return pg.select().from('dataset').where('id', '=', datasetId)
          .then(records => {
            const oldMetadata = records[0].metadata,
                  datasetName = records[0].name;

            // check if the user has permissions to modify the metadata
            let allowUpdate = false;
            if (payload.role == 'admin')
              allowUpdate = true;
            else if (payload.email == oldMetadata.Submitted_By.Submitter.Email)
              allowUpdate = true;
            if (!allowUpdate)
              throw new Error("you don't have permissions to edit this dataset");

            // update the database record
            return pg('dataset').where('id', '=', datasetId).update({
              metadata: metadataJson,
              name: newMetadata.metaspace_options.Dataset_Name
            }).then(_ => ({oldMetadata, oldDatasetName: datasetName}))
          })
          .then(({oldMetadata, oldDatasetName}) => {
            // compute delta between old and new metadata
            const delta = jsondiffpatch.diff(oldMetadata, newMetadata),
                  diff = jsondiffpatch.formatters.jsonpatch.format(delta);

            // run elasticsearch reindexing in the background mode
            if (diff.length > 0) {
              fetch(`http://${ES_API}/reindex/${datasetId}`, { method: 'POST'})
                .then(resp => console.log(`reindexed ${datasetId}`))
                .catch(err => console.log(err));
            }

            // determined if reprocessing is needed
            const changedPaths = diff.map(item => item.path);
            let needsReprocessing = false;
            for (let path of changedPaths) {
              if (path.startsWith('/MS_Analysis') && path != '/MS_Analysis/Ionisation_Source')
                needsReprocessing = true;
              if (path == '/metaspace_options/Metabolite_Database')
                needsReprocessing = true;
            }

            // send a Slack notification about the change
            let msg = slackConn.send({
              text: `${payload.name} edited metadata of ${oldDatasetName} (id: ${datasetId})` +
                "\nDifferences:\n" + JSON.stringify(diff, null, 2),
              channel: smEngineConfig.slack.channel
            });

            if (needsReprocessing) {
              // TODO: send message straight to the RabbitMQ
              msg.then(() => { slackConn.send({
                text: `@vitaly please reprocess ^`, channel: smEngineConfig.slack.channel
              })});
            }
          })
          .then(() => "success");
      } catch (e) {
        return e.message;
      }
    }
  }
}
>>>>>>> 11f3348b

const logger = { log: (e) => console.log(e) };

var app = express();

readFile('schema.graphql', 'utf8', (err, contents) => {
  const schema = makeExecutableSchema({
    typeDefs: contents,
    resolvers: Resolvers,
    logger
  });

  app.use(cors());
  app.use(compression());
  app.use('/graphql', bodyParser.json({ type: '*/*' }), graphqlExpress({ schema }));
  app.use('/graphiql', graphiqlExpress({
    endpointURL: '/graphql'
  }));
  
  addIsoImageProvider(app, config.IMG_BASE_PATH);

  app.listen(config.PORT);
});<|MERGE_RESOLUTION|>--- conflicted
+++ resolved
@@ -1,620 +1,27 @@
-<<<<<<< HEAD
-const express = require('express'),
-      knex = require('knex'),
-=======
-const amqp = require('amqplib'),
-      AWS = require('aws-sdk'),
->>>>>>> 11f3348b
-      bodyParser = require('body-parser'),
-      capitalize = require('lodash/capitalize'),
-      cors = require('cors'),
-      compression = require('compression'),
-<<<<<<< HEAD
-      readFile = require('fs').readFile,
-      makeExecutableSchema = require('graphql-tools').makeExecutableSchema,
-      graphqlExpress = require('graphql-server-express').graphqlExpress,
-      graphiqlExpress = require('graphql-server-express').graphiqlExpress;
+const bodyParser = require('body-parser'),
+  compression = require('compression'),
+  addIsoImageProvider = require('./imageUpload.js'),
+  Resolvers = require('./resolvers.js'),
+  config = require('./config.js'),
+  express = require('express'),
+  fetch = require('node-fetch'),
+  graphqlExpress = require('graphql-server-express').graphqlExpress,
+  graphiqlExpress = require('graphql-server-express').graphiqlExpress,
+  jsondiffpatch = require('jsondiffpatch'),
+  jwt = require('jwt-simple'),
+  cors = require('cors'),
+  knex = require('knex'),
+  makeExecutableSchema = require('graphql-tools').makeExecutableSchema,
+  moment = require('moment'),
+  readFile = require('fs').readFile,
+  slack = require('node-slack'),
+  sprintf = require('sprintf-js'),
+  utils = require('./utils.js');
 
-const addIsoImageProvider = require('./imageUpload.js'),
-  Resolvers = require('./resolvers.js'),
-  config = require('./config.js');
-=======
-      elasticsearch = require('elasticsearch'),
-      exec = require('child_process').exec,
-      express = require('express'),
-      fetch = require('node-fetch'),
-      graphqlExpress = require('graphql-server-express').graphqlExpress,
-      graphiqlExpress = require('graphql-server-express').graphiqlExpress,
-      jsondiffpatch = require('jsondiffpatch'),
-      jwt = require('jwt-simple'),
-      knex = require('knex'),
-      makeExecutableSchema = require('graphql-tools').makeExecutableSchema,
-      moment = require('moment'),
-      pgp = require('pg-promise'),
-      readFile = require('fs').readFile,
-      slack = require('node-slack'),
-      smEngineConfig = require('./config.json'),
-      sprintf = require('sprintf-js'),
-      utils = require('./utils.js');
-
-const dbConfig = () => {
-  const {host, database, user, password} = smEngineConfig.db;
-  return {
-    host, database, user, password,
-    max: 10, // client pool size
-    idleTimeoutMillis: 30000
-  };
-};
-
-const esConfig = () => {
-  return {
-    hosts: [smEngineConfig.elasticsearch.host],
-    apiVersion: '2.4'
-  }
-};
-
-const slackConn = new slack(smEngineConfig.slack.webhook_url);
-
-AWS.config.update({
-    accessKeyId: smEngineConfig.aws.aws_access_key_id,
-    secretAccessKey: smEngineConfig.aws.aws_secret_access_key,
-    region: "eu-west-1"
-});
-
-var s3 = new AWS.S3();
-
-function copyMetadata(path, metadataJson) {
-  // TODO: local storage support
-
-  const [bucket, dir] = path.match(/s3a:\/\/([^\/]+)\/(.*)/).slice(1);
-  console.log(bucket, dir);
-
-  return s3.putObject({
-    Bucket: bucket, Key: dir + '/meta.json',
-    Body: new Buffer(metadataJson)
-  }).promise().then(() => {
-    const config = utils.generateProcessingConfig(JSON.parse(metadataJson));
-    return s3.putObject({
-      Bucket: bucket, Key: dir + '/config.json',
-      Body: new Buffer(JSON.stringify(config, null, 2))
-    }).promise();
-  })
-}
-
-function sendMessageToRabbitMQ(message) {
-  slackConn.send({
-    text: ':email: [v] Sent: ' + message,
-    username: 'webhookbot',
-    channel: 'sm_daemon',
-    icon_emoji: ':robot_face:'
-  });
-
-  const {host, user, password} = smEngineConfig.rabbitmq,
-        queueName = 'sm_annotate',
-        buf = new Buffer(message);
-
-  return amqp.connect(`amqp://${user}:${password}@${host}`)
-             .then(conn => conn.createChannel())
-             .then(ch => ch.assertQueue(queueName)
-                           .then(ok => ch.sendToQueue(queueName, buf)));
-}
-
-const ES_API = 'localhost:5123';
-const MOL_IMAGE_SERVER_IP = "52.51.114.30:3020";
-
-// private EC2 IP with a few endpoints that are still used
-const OLD_WEBAPP_IP_PRIVATE = "172.31.47.69";
-
-const esIndex = smEngineConfig.elasticsearch.index;
-
-var pg = require('knex')({
-  client: 'pg',
-  connection: dbConfig(),
-  searchPath: 'knex,public'
-});
-
-var db = pgp()(dbConfig());
-var es = new elasticsearch.Client(esConfig());
-
-function esFormatMz(mz) {
-  // transform m/z into a string according to sm.engine.es_export
-  return sprintf.sprintf("%010.4f", mz);
-}
-
-function esSort(orderBy, sortingOrder) {
-  let order = 'asc';
-  if (sortingOrder == 'DESCENDING')
-    order = 'desc';
-  else if (orderBy == 'ORDER_BY_MSM')
-    order = 'desc';
-
-  if (orderBy == 'ORDER_BY_MZ')
-    return [{'mz': order}];
-  else if (orderBy == 'ORDER_BY_MSM')
-    return [{'msm': order}];
-  else if (orderBy == 'ORDER_BY_FDR_MSM')
-    return [{'fdr': order}, {'msm': order == 'asc' ? 'desc' : 'asc'}];
-}
-
-class AbstractDatasetFilter {
-  constructor(schemaPath, options) {
-    this.schemaPath = schemaPath;
-    this.options = options;
-
-    this.esField = 'ds_meta.' + this.schemaPath;
-
-    const pathElements = this.schemaPath.replace(/\./g, ',');
-    this.pgField = "metadata#>>'{" + pathElements + "}'";
-  }
-
-  preprocess(val) {
-    if (this.options.preprocess)
-      return this.options.preprocess(val);
-    return val;
-  }
-
-  esFilter(value) {}
-  pgFilter(q, value) {}
-}
-
-class ExactMatchFilter extends AbstractDatasetFilter {
-  constructor(schemaPath, options) {
-    super(schemaPath, options);
-  }
-
-  esFilter(value) {
-    return {term: {[this.esField]: this.preprocess(value)}}
-  }
-
-  pgFilter(q, value) {
-    return q.whereRaw(this.pgField + ' = ?', [this.preprocess(value)]);
-  }
-}
-
-class SubstringMatchFilter extends AbstractDatasetFilter {
-  constructor(schemaPath, options) {
-    super(schemaPath, options);
-  }
-
-  esFilter(value) {
-    return {wildcard: {[this.esField]: `*${this.preprocess(value)}*`}}
-  }
-
-  pgFilter(q, value) {
-    return q.whereRaw(this.pgField + ' ILIKE ?', ['%' + this.preprocess(value) + '%']);
-  }
-}
-
-class PhraseMatchFilter extends SubstringMatchFilter {
-  constructor(schemaPath, options) {
-    super(schemaPath, options);
-  }
-
-  esFilter(value) {
-    return {match: {[this.esField]: {query: this.preprocess(value), type: 'phrase'}}}
-  }
-}
-
-const datasetFilters = {
-  institution: new ExactMatchFilter('Submitted_By.Institution', {}),
-  polarity: new PhraseMatchFilter('MS_Analysis.Polarity', {preprocess: capitalize}),
-  ionisationSource: new PhraseMatchFilter('MS_Analysis.Ionisation_Source', {}),
-  analyzerType: new ExactMatchFilter('MS_Analysis.Analyzer', {}),
-  organism: new ExactMatchFilter('Sample_Information.Organism', {}),
-  maldiMatrix: new ExactMatchFilter('Sample_Preparation.MALDI_Matrix', {})
-};
-
-function dsField(pgDatasetRecord, alias) {
-  let info = pgDatasetRecord.metadata;
-  for (let field of datasetFilters[alias].schemaPath.split("."))
-    info = info[field];
-  return info;
-}
-
-function constructAnnotationQuery(args) {
-  const { orderBy, sortingOrder, offset, limit, filter, datasetFilter } = args;
-  const { database, datasetId, datasetName, mzFilter, msmScoreFilter,
-          fdrLevel, sumFormula, adduct, compoundQuery } = filter;
-
-  var body = {
-    query: {
-      constant_score: {
-        filter: {bool: {must: [
-          {term: {db_name: database}}]}}
-      }
-    },
-    sort: esSort(orderBy, sortingOrder)
-  };
-
-  function addFilter(filter) {
-    body.query.constant_score.filter.bool.must.push(filter);
-  }
-
-  function addRangeFilter(field, interval) {
-    const filter = {range: {}};
-    filter.range[field] = {
-      gte: interval.min,
-      lt: interval.max
-    };
-    addFilter(filter);
-  }
-
-  if (datasetId)
-    addFilter({term: {ds_id: datasetId}});
-
-  if (mzFilter)
-    addRangeFilter('mz', {min: esFormatMz(mzFilter.min),
-                          max: esFormatMz(mzFilter.max)});
-
-  if (msmScoreFilter)
-    addRangeFilter('msm', msmScoreFilter);
-
-  if (fdrLevel)
-    addRangeFilter('fdr', {min: 0, max: fdrLevel + 1e-3});
-
-  if (sumFormula)
-    addFilter({term: {sf: sumFormula}});
-
-  if (typeof adduct === 'string')
-    addFilter({term: {adduct: adduct}});
-
-  if (datasetName)
-    addFilter({term: {ds_name: datasetName}});
-
-  if (compoundQuery)
-      addFilter({or: [
-        { wildcard: {comp_names: `*${compoundQuery}*`}},
-        { term: {sf: compoundQuery }}]});
-
-  for (var key in datasetFilters) {
-    const val = datasetFilter[key];
-    if (val)
-      addFilter(datasetFilters[key].esFilter(val));
-  }
-
-  return body;
-}
-
-function esSearchResults(args) {
-  const body = constructAnnotationQuery(args);
-  const request = {
-    body,
-    index: esIndex,
-    from: args.offset,
-    size: args.limit
-  };
-  console.log(JSON.stringify(body));
-  console.time('esQuery');
-  return es.search(request).then((resp) => {
-    console.timeEnd('esQuery');
-    return resp.hits.hits;
-  }).catch((err) => {
-    console.log(err);
-    return [];
-  });
-}
-
-function esCountResults(args) {
-  const body = constructAnnotationQuery(args);
-  const request = { body, index: esIndex };
-  return es.count(request).then((resp) => {
-    return resp.count;
-  }).catch((err) => {
-    console.log(err);
-    return 0;
-  });
-}
-
-const Resolvers = {
-  Person: {
-    name(obj) { return obj.First_Name; },
-    surname(obj) { return obj.Surname; },
-    email(obj) { return obj.Email; }
-  },
-
-  Query: {
-    datasetByName(_, { name }) {
-      return pg.select().from('dataset').where('name', '=', name)
-        .then((data) => {
-          return data.length > 0 ? data[0] : null;
-        })
-        .catch((err) => {
-          console.log(err); return null;
-        });
-    },
-
-    dataset(_, { id }) {
-      return pg.select().from('dataset').where('id', '=', id)
-        .then((data) => {
-          return data.length > 0 ? data[0] : null;
-        })
-        .catch((err) => {
-          console.log(err); return null;
-        });
-    },
-
-    allDatasets(_, {orderBy, sortingOrder, offset, limit, filter}) {
-      let q = pg.select().from('dataset');
-
-      console.log(JSON.stringify(filter));
-
-      if (filter.name)
-        q = q.where("name", "=", filter.name);
-
-      for (var key in datasetFilters) {
-        const val = filter[key];
-        if (val)
-          q = datasetFilters[key].pgFilter(q, val);
-      }
-
-      const orderVar = orderBy == 'ORDER_BY_NAME' ? 'name' : 'id';
-      const ord = sortingOrder == 'ASCENDING' ? 'asc' : 'desc';
-
-      console.log(q.toString());
-
-      return q.orderBy(orderVar, ord).offset(offset).limit(limit)
-        .catch((err) => { console.log(err); return []; });
-    },
-
-    allAnnotations(_, args) {
-      return esSearchResults(args);
-    },
-
-    countAnnotations(_, args) {
-      return esCountResults(args);
-    },
-
-    annotation(_, { id }) {
-      return es.get({index: esIndex, type: 'annotation', id})
-        .then((resp) => {
-          return resp;
-      }).catch((err) => {
-          return null;
-      });
-    },
-
-    metadataSuggestions(_, { field, query }) {
-      let f = new SubstringMatchFilter(field, {}),
-          q = pg.distinct(pg.raw(f.pgField + " as field")).select().from('dataset');
-      return f.pgFilter(q, query).then(results => results.map(row => row['field']));
-    }
-  },
-
-  Analyzer: {
-    resolvingPower(msInfo, { mz }) {
-      const rpMz = msInfo.rp.mz,
-            rpRp = msInfo.rp.Resolving_Power;
-      if (msInfo.type.toUpperCase() == 'ORBITRAP')
-        return Math.sqrt(rpMz / mz) * rpRp;
-      else if (msInfo.type.toUpperCase() == 'FTICR')
-        return (rpMz / mz) * rpRp;
-      else
-        return rpRp;
-    }
-  },
-
-  Dataset: {
-    metadataJson(ds) {
-      return JSON.stringify(ds.metadata);
-    },
-
-    institution(ds) { return dsField(ds, 'institution'); },
-    organism(ds) { return dsField(ds, 'organism'); },
-    polarity(ds) { return dsField(ds, 'polarity').toUpperCase(); },
-    ionisationSource(ds) { return dsField(ds, 'ionisationSource'); },
-    maldiMatrix(ds) { return dsField(ds, 'maldiMatrix'); },
-
-    submitter(ds) {
-      return ds.metadata.Submitted_By.Submitter;
-    },
-
-    principalInvestigator(ds) {
-      return ds.metadata.Submitted_By.Principal_Investigator;
-    },
-
-    analyzer(ds) {
-      const msInfo = ds.metadata.MS_Analysis;
-      return {
-        'type': msInfo.Analyzer,
-        'rp': msInfo.Detector_Resolving_Power
-      };
-    },
-
-    /* annotations(ds, args) {
-       args.datasetId = ds.id;
-       return esSearchResults(args);
-       } */
-  },
-
-  Annotation: {
-    id(hit) {
-      return hit._id;
-    },
-
-    sumFormula(hit) {
-      return hit._source.sf;
-    },
-
-    possibleCompounds(hit) {
-      const ids = hit._source.comp_ids.split('|');
-      const names = hit._source.comp_names.split('|');
-      let compounds = [];
-      for (var i = 0; i < names.length; i++) {
-        let id = ids[i];
-        let infoURL;
-        if (hit._source.db_name == 'HMDB') {
-          id = sprintf.sprintf("HMDB%05d", id);
-          infoURL = `http://www.hmdb.ca/metabolites/${id}`;
-        } else if (hit._source.db_name == 'ChEBI') {
-          id = "CHEBI:" + id;
-          infoURL = `http://www.ebi.ac.uk/chebi/searchId.do?chebiId=${id}`;
-        } else if (hit._source.db_name == 'SwissLipids') {
-          id = sprintf.sprintf("SLM:%09d", id);
-          infoURL = `http://swisslipids.org/#/entity/${id}`;
-        } else if (hit._source.db_name == 'LIPID_MAPS') {
-          infoURL = `http://www.lipidmaps.org/data/LMSDRecord.php?LMID=${id}`;
-        }
-
-        compounds.push({
-          name: names[i],
-          imageURL: `http://${MOL_IMAGE_SERVER_IP}/mol-images/${hit._source.db_name}/${id}.svg`,
-          information: [{database: hit._source.db_name, url: infoURL}]
-        });
-      }
-      return compounds;
-    },
-
-    adduct: (hit) => hit._source.adduct,
-
-    mz: (hit) => parseFloat(hit._source.mz),
-
-    fdrLevel: (hit) => hit._source.fdr,
-
-    msmScore: (hit) => hit._source.msm,
-
-    rhoSpatial: (hit) => hit._source.image_corr,
-
-    rhoSpectral: (hit) => hit._source.pattern_match,
-
-    rhoChaos: (hit) => hit._source.chaos,
-
-    dataset(hit) {
-      return {
-        id: hit._source.ds_id,
-        name: hit._source.ds_name,
-        metadata: hit._source.ds_meta
-      }
-    },
-
-    ionImage(hit) {
-      const { mz, db_id, ds_id, job_id, sf_id, sf, adduct } = hit._source;
-      return {
-        mz,
-        url:`http://alpha.metasp.eu/mzimage2/${db_id}/${ds_id}/${job_id}/${sf_id}/${sf}/${adduct}/0`
-      };
-    },
-
-    isotopeImages(hit) {
-      const { mz, db_id, ds_id, job_id, sf_id, sf, adduct } = hit._source;
-      return fetch(`http://${OLD_WEBAPP_IP_PRIVATE}/sf_peak_mzs/${ds_id}/${db_id}/${sf_id}/${adduct}`)
-          .then(res => res.json())
-          .then(function(centroids) {
-            let images = [];
-            for (let i = 0; i < 4; i++)
-              images.push({
-                mz: centroids[i],
-                url:`http://alpha.metasp.eu/mzimage2/${db_id}/${ds_id}/${job_id}/${sf_id}/${sf}/${adduct}/${i}`
-              });
-            return images;
-          });
-    },
-
-    // fetches data without exposing database IDs to the client
-    peakChartData(hit) {
-      const {ds_id, job_id, db_id, sf_id, adduct} = hit._source;
-      const add = adduct == "" ? "None" : adduct;
-      const url = `http://${OLD_WEBAPP_IP_PRIVATE}/spectrum_line_chart_data/${ds_id}/${job_id}/${db_id}/${sf_id}/${add}`;
-      return fetch(url).then(res => res.json()).then(json => JSON.stringify(json));
-    }
-  },
-
-  Mutation: {
-    submitDataset(_, args) {
-      const {path, metadataJson} = args;
-      try {
-        const metadata = JSON.parse(metadataJson);
-
-        const message = {
-          ds_name: metadata.metaspace_options.Dataset_Name,
-          ds_id: moment().format("Y-MM-DD_HH[h]mm[m]ss[s]"),
-          input_path: path,
-          user_email: metadata.Submitted_By.Submitter.Email
-        };
-
-        copyMetadata(path, metadataJson).then(() => {
-          sendMessageToRabbitMQ(JSON.stringify(message));
-        });
-
-        return "success";
-      } catch (e) {
-        return e.message;
-      }
-    },
-
-    updateMetadata(_, args) {
-      const {datasetId, metadataJson} = args;
-      try {
-        const newMetadata = JSON.parse(metadataJson);
-        const payload = jwt.decode(args.jwt, smEngineConfig.jwt.secret);
-
-        return pg.select().from('dataset').where('id', '=', datasetId)
-          .then(records => {
-            const oldMetadata = records[0].metadata,
-                  datasetName = records[0].name;
-
-            // check if the user has permissions to modify the metadata
-            let allowUpdate = false;
-            if (payload.role == 'admin')
-              allowUpdate = true;
-            else if (payload.email == oldMetadata.Submitted_By.Submitter.Email)
-              allowUpdate = true;
-            if (!allowUpdate)
-              throw new Error("you don't have permissions to edit this dataset");
-
-            // update the database record
-            return pg('dataset').where('id', '=', datasetId).update({
-              metadata: metadataJson,
-              name: newMetadata.metaspace_options.Dataset_Name
-            }).then(_ => ({oldMetadata, oldDatasetName: datasetName}))
-          })
-          .then(({oldMetadata, oldDatasetName}) => {
-            // compute delta between old and new metadata
-            const delta = jsondiffpatch.diff(oldMetadata, newMetadata),
-                  diff = jsondiffpatch.formatters.jsonpatch.format(delta);
-
-            // run elasticsearch reindexing in the background mode
-            if (diff.length > 0) {
-              fetch(`http://${ES_API}/reindex/${datasetId}`, { method: 'POST'})
-                .then(resp => console.log(`reindexed ${datasetId}`))
-                .catch(err => console.log(err));
-            }
-
-            // determined if reprocessing is needed
-            const changedPaths = diff.map(item => item.path);
-            let needsReprocessing = false;
-            for (let path of changedPaths) {
-              if (path.startsWith('/MS_Analysis') && path != '/MS_Analysis/Ionisation_Source')
-                needsReprocessing = true;
-              if (path == '/metaspace_options/Metabolite_Database')
-                needsReprocessing = true;
-            }
-
-            // send a Slack notification about the change
-            let msg = slackConn.send({
-              text: `${payload.name} edited metadata of ${oldDatasetName} (id: ${datasetId})` +
-                "\nDifferences:\n" + JSON.stringify(diff, null, 2),
-              channel: smEngineConfig.slack.channel
-            });
-
-            if (needsReprocessing) {
-              // TODO: send message straight to the RabbitMQ
-              msg.then(() => { slackConn.send({
-                text: `@vitaly please reprocess ^`, channel: smEngineConfig.slack.channel
-              })});
-            }
-          })
-          .then(() => "success");
-      } catch (e) {
-        return e.message;
-      }
-    }
-  }
-}
->>>>>>> 11f3348b
 
 const logger = { log: (e) => console.log(e) };
 
-var app = express();
+let app = express();
 
 readFile('schema.graphql', 'utf8', (err, contents) => {
   const schema = makeExecutableSchema({
