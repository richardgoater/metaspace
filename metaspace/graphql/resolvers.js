const sprintf = require('sprintf-js'),
  fetch = require('node-fetch'),
  jwt = require('jwt-simple'),
  {UserError} = require('graphql-errors');

const config = require('config'),
  {esSearchResults, esCountResults, esCountGroupedResults,
   esAnnotationByID, esDatasetByID} = require('./esConnector'),
  {datasetFilters, dsField, getPgField, SubstringMatchFilter} = require('./datasetFilters.js'),
  {generateProcessingConfig, metadataChangeSlackNotify,
    metadataUpdateFailedSlackNotify, logger, pubsub, pg} = require("./utils.js");

function publishDatasetStatusUpdate(ds_id, status, attempt=1) {
  // wait until updates are reflected in ES so that clients don't have to care
  const maxAttempts = 5;
  esDatasetByID(ds_id).then(function(ds) {
    if (attempt > maxAttempts) {
      console.warn(`Failed to propagate dataset update for ${ds_id}`);
      return;
    }
    console.log(attempt, status, ds === null);

    if (ds === null && status == 'DELETED') {
      setTimeout(() => { pubsub.publish('datasetDeleted', {datasetId: ds_id}); }, 1000);
    } else if (ds !== null && status != 'DELETED') {
      const dataset = Object.assign({}, ds, {status});
      pubsub.publish('datasetStatusUpdated', {dataset});
    } else {
      setTimeout(publishDatasetStatusUpdate,
                 50 * attempt * attempt,
                 ds_id, status, attempt + 1);
    }
  });
}

function publishDatasetStatusUpdate(ds_id, status, attempt=1) {
  // wait until updates are reflected in ES so that clients don't have to care
  const maxAttempts = 5;
  esDatasetByID(ds_id).then(function(ds) {
    if (attempt > maxAttempts) {
      console.warn(`Failed to propagate dataset update for ${ds_id}`);
      return;
    }
    console.log(attempt, status, ds === null);

    if (ds === null && status == 'DELETED') {
      setTimeout(() => { pubsub.publish('datasetDeleted', {datasetId: ds_id}); }, 1000);
    } else if (ds !== null && status != 'DELETED') {
      const dataset = Object.assign({}, ds, {status});
      pubsub.publish('datasetStatusUpdated', {dataset});
    } else {
      setTimeout(publishDatasetStatusUpdate,
                 50 * attempt * attempt,
                 ds_id, status, attempt + 1);
    }
  });
}

let queue = require('amqplib').connect(`amqp://${config.rabbitmq.user}:${config.rabbitmq.password}@${config.rabbitmq.host}`);
let rabbitmqChannel = 'sm_dataset_status';
queue.then(function(conn) {
  return conn.createChannel();
}).then(function(ch) {
  return ch.assertQueue(rabbitmqChannel).then(function(ok) {
    return ch.consume(rabbitmqChannel, function(msg) {
      const {ds_id, status} = JSON.parse(msg.content.toString());
      if (['QUEUED', 'STARTED', 'FINISHED', 'FAILED', 'DELETED'].indexOf(status) >= 0)
        publishDatasetStatusUpdate(ds_id, status);
      ch.ack(msg);
    });
  });
}).catch(console.warn);

function checkPermissions(datasetId, payload) {
  return pg.select().from('dataset').where('id', '=', datasetId)
    .then(records => {
      if (records.length == 0)
        throw new UserError(`No dataset with specified id: ${datasetId}`);
      metadata = records[0].metadata;

      let allowUpdate = false;
      if (payload.role == 'admin')
        allowUpdate = true;
      else if (payload.email == metadata.Submitted_By.Submitter.Email)
        allowUpdate = true;
      if (!allowUpdate)
        throw new UserError(`You don't have permissions to edit the dataset: ${datasetId}`);
    });
}

function baseDatasetQuery() {
  return pg.from(function() {
    this.select(pg.raw('dataset.id as id'),
                'name',
                pg.raw('max(finish) as last_finished'),
                pg.raw('dataset.status as status'),
                'metadata', 'config', 'input_path')
        .from('dataset').leftJoin('job', 'dataset.id', 'job.ds_id')
        .groupBy('dataset.id').as('tmp');
  });
}

const Resolvers = {
  Person: {
    name(obj) { return obj.First_Name; },
    surname(obj) { return obj.Surname; },
    email(obj) { return obj.Email; }
  },

  Query: {
    dataset(_, { id }) {
<<<<<<< HEAD
      return result = esDatasetByID(id);
=======
      return esDatasetByID(id);
>>>>>>> 7f23947e
    },

    allDatasets(_, args) {
      args.datasetFilter = args.filter;
      args.filter = {};
      return esSearchResults(args, 'dataset');
    },

    allAnnotations(_, args) {
      return esSearchResults(args, 'annotation');
    },

    countDatasets(_, args) {
      args.datasetFilter = args.filter;
      args.filter = {};
      return esCountResults(args, 'dataset');
    },

    countDatasetsPerGroup(_, {query}) {
      const args = {
        datasetFilter: query.filter,
        simpleQuery: query.simpleQuery,
        filter: {},
        groupingFields: query.fields
      };
      return esCountGroupedResults(args, 'dataset');
    },

    countAnnotations(_, args) {
      return esCountResults(args, 'annotation');
    },

    annotation(_, { id }) {
      return esAnnotationByID(id);
    },

    metadataSuggestions(_, { field, query, limit }) {
      let f = new SubstringMatchFilter(field, {}),
          q = pg.select(pg.raw(f.pgField + " as field")).select().from('dataset')
                .groupBy('field').orderByRaw('count(*) desc').limit(limit);
      return f.pgFilter(q, query).orderBy('field', 'asc')
              .then(results => results.map(row => row['field']));
    },

    peopleSuggestions(_, { role, query }) {
      const schemaPath = 'Submitted_By.' + (role == 'PI' ? 'Principal_Investigator' : 'Submitter');
      const p1 = schemaPath + '.First_Name',
            p2 = schemaPath + '.Surname',
            f1 = getPgField(p1),
            f2 = getPgField(p2);
      const q = pg.distinct(pg.raw(`${f1} as name, ${f2} as surname`)).select().from('dataset')
                  .whereRaw(`${f1} ILIKE ? OR ${f2} ILIKE ?`, ['%' + query + '%', '%' + query + '%']);
      logger.info(q.toString());
      return q.orderBy('name', 'asc').orderBy('surname', 'asc')
              .then(results => results.map(r => ({First_Name: r.name, Surname: r.surname, Email: ''})))
    },

    molecularDatabases(_, args) {
      const host = config.services.moldb_service_host;
      return fetch(`http://${host}/v1/databases`)
        .then(res => res.json())
        .then(body => body['data'])
        .catch((e) => { logger.error(e); return null; })
    }
  },

  Analyzer: {
    resolvingPower(msInfo, { mz }) {
      const rpMz = msInfo.rp.mz,
        rpRp = msInfo.rp.Resolving_Power;
      if (msInfo.type.toUpperCase() == 'ORBITRAP')
        return Math.sqrt(rpMz / mz) * rpRp;
      else if (msInfo.type.toUpperCase() == 'FTICR')
        return (rpMz / mz) * rpRp;
      else
        return rpRp;
    }
  },

  Dataset: {
    id(ds) {
      return ds._source.ds_id;
    },

    name(ds) {
      return ds._source.ds_name;
    },

    configJson(ds) {
      return JSON.stringify(ds._source.ds_config);
    },

    metadataJson(ds) {
      return JSON.stringify(ds._source.ds_meta);
    },

    institution(ds) { return dsField(ds, 'institution'); },
    organism(ds) { return dsField(ds, 'organism'); },
    organismPart(ds) { return dsField(ds, 'organismPart'); },
    condition(ds) { return dsField(ds, 'condition'); },
    growthConditions(ds) { return dsField(ds, 'growthConditions'); },
    polarity(ds) { return dsField(ds, 'polarity').toUpperCase(); },
    ionisationSource(ds) { return dsField(ds, 'ionisationSource'); },
    maldiMatrix(ds) { return dsField(ds, 'maldiMatrix'); },

    submitter(ds) {
      return ds._source.ds_meta.Submitted_By.Submitter;
    },

    principalInvestigator(ds) {
      return ds._source.ds_meta.Submitted_By.Principal_Investigator;
    },

    analyzer(ds) {
      const msInfo = ds._source.ds_meta.MS_Analysis;
      return {
        'type': msInfo.Analyzer,
        'rp': msInfo.Detector_Resolving_Power
      };
    },

    status(ds) {
      return ds._source.ds_status;
    },

    inputPath(ds) {
      return ds._source.ds_input_path;
<<<<<<< HEAD
=======
    },

    uploadDate(ds) {
      return ds._source.ds_upload_date;
>>>>>>> 7f23947e
    }
  },

  Annotation: {
    id(hit) {
      return hit._id;
    },

    sumFormula(hit) {
      return hit._source.sf;
    },

    possibleCompounds(hit) {
      const ids = hit._source.comp_ids;
      const names = hit._source.comp_names;
      let compounds = [];
      for (var i = 0; i < names.length; i++) {
        let id = ids[i];
        let infoURL;
        if (hit._source.db_name == 'HMDB') {
          infoURL = `http://www.hmdb.ca/metabolites/${id}`;
        } else if (hit._source.db_name == 'ChEBI') {
          infoURL = `http://www.ebi.ac.uk/chebi/searchId.do?chebiId=${id}`;
        } else if (hit._source.db_name == 'SwissLipids') {
          infoURL = `http://swisslipids.org/#/entity/${id}`;
        } else if (hit._source.db_name == 'LIPID_MAPS') {
          infoURL = `http://www.lipidmaps.org/data/LMSDRecord.php?LMID=${id}`;
        }

        compounds.push({
          name: names[i],
          imageURL: `http://${config.services.mol_image_server_host}/mol-images/${hit._source.db_name}/${id}.svg`,
          information: [{database: hit._source.db_name, url: infoURL}]
        });
      }
      return compounds;
    },

    adduct: (hit) => hit._source.adduct,

    mz: (hit) => parseFloat(hit._source.centroid_mzs[0]),

    fdrLevel: (hit) => hit._source.fdr,

    msmScore: (hit) => hit._source.msm,

    rhoSpatial: (hit) => hit._source.image_corr,

    rhoSpectral: (hit) => hit._source.pattern_match,

    rhoChaos: (hit) => hit._source.chaos,

    dataset(hit) {
      return Object.assign({_id: hit._source.ds_id}, hit);
    },

    peakChartData(hit) {
      const {sf_adduct, ds_meta, ds_config, ds_id, mz} = hit._source;
      const msInfo = ds_meta.MS_Analysis;
      const host = config.services.moldb_service_host,
        pol = msInfo.Polarity.toLowerCase() == 'positive' ? '+1' : '-1';

      let rp = mz / (ds_config.isotope_generation.isocalc_sigma * 2.35482),
        ppm = ds_config.image_generation.ppm,
        theorData = fetch(`http://${host}/v1/isotopic_pattern/${sf_adduct}/tof/${rp}/400/${pol}`);

      return theorData.then(res => res.json()).then(json => {
        let {data} = json;
        data.ppm = ppm;
        return JSON.stringify(data);
      }).catch(e => logger.error(e));
    },

    isotopeImages(hit) {
      const {iso_image_ids, centroid_mzs, total_iso_ints, min_iso_ints, max_iso_ints} = hit._source;
      return centroid_mzs.map(function(mz, i) {
        return {
          url: iso_image_ids[i] !== null ? config.img_upload.img_base_path + iso_image_ids[i] : null,
          mz: parseFloat(mz),
          totalIntensity: total_iso_ints[i],
          minIntensity: min_iso_ints[i],
          maxIntensity: max_iso_ints[i]
        }
      });
    }
  },

  Mutation: {
    submitDataset(_, args) {
      const {name, path, metadataJson, datasetId, priority, sync} = args;
      try {
        const payload = jwt.decode(args.jwt, config.jwt.secret);

        const metadata = JSON.parse(metadataJson);
        const body = JSON.stringify({
          id: datasetId,
          name: name,
          input_path: path,
          metadata: metadata,
          config: generateProcessingConfig(metadata),
          priority: priority
        });

        const url = `http://${config.services.sm_engine_api_host}/v1/datasets/add`;
        let smAPIPromise = fetch(url, {
             method: 'POST',
             body: body,
             headers: {
                "Content-Type": "application/json"
             }})
          .then(() => {
            logger.info(`submitDataset success: ${datasetId} ${name}`);
            return "success"
          })
          .catch(e => {
            logger.error(`submitDataset error: ${e.message}\n`);
            return e.message
          });
        if (sync)
          return smAPIPromise;
      } catch (e) {
        logger.error(e);
        return e.message;
      }
    },

    resubmitDataset(_, args) {
      const {datasetId, priority, sync} = args;
      try {
        const payload = jwt.decode(args.jwt, config.jwt.secret);

        return checkPermissions(datasetId, payload)
          .then(() => {
            return pg.select().from('dataset').where('id', '=', datasetId)
              .then(records => {
                const ds = records[0];
                const body = JSON.stringify({
                  id: ds.id,
                  name: ds.name,
                  input_path: ds.input_path,
                  metadata: ds.metadata,
                  config: ds.config,
                  priority: priority
                });

                const url = `http://${config.services.sm_engine_api_host}/v1/datasets/add`;
                let smAPIPromise = fetch(url, { method: 'POST', body: body, headers: {
                  "Content-Type": "application/json"}})
                  .then(() => {
                    logger.info(`resubmitDataset success: ${ds.id} ${ds.name}`);
                    return "success";
                  })
                  .catch(e => {
                    logger.error(`resubmitDataset error: ${e.message}\n`);
                    return e.message
                  });
                if (sync)
                  return smAPIPromise;
              });
          })
      } catch (e) {
        logger.error(e);
        return e.message;
      }
    },

    updateMetadata(_, args) {
      const {datasetId, metadataJson, priority, sync} = args;
      try {
        const payload = jwt.decode(args.jwt, config.jwt.secret);
        const newMetadata = JSON.parse(metadataJson);
        const user = payload.name || payload.email;

        return checkPermissions(datasetId, payload)
          .then(() => {
            const body = JSON.stringify({
              metadata: newMetadata,
              config: generateProcessingConfig(newMetadata),
              name: newMetadata.metaspace_options.Dataset_Name || "",
              priority: priority
            });

            return pg.select().from('dataset').where('id', '=', datasetId)
              .then(records => {
                const oldMetadata = records[0].metadata;
                metadataChangeSlackNotify(user, datasetId, oldMetadata, newMetadata);
              })
              .then(() => {
                const url = `http://${config.services.sm_engine_api_host}/v1/datasets/${datasetId}/update`;
                let smAPIPromise = fetch(url, { method: 'POST', body: body, headers: {
                    "Content-Type": "application/json"
                  }})
                  .then(() => {
                    logger.info(`updateMetadata success: ${datasetId}`);
                    return "success";
                  })
                  .catch( e => {
                    logger.error(`updateMetadata error: ${e.message}\n${e.stack}`);
                    metadataUpdateFailedSlackNotify(user, datasetId, e.message);
                  });
                if (sync)
                  return smAPIPromise;
              })
          })
      } catch (e) {
        logger.error(e);
        return e.message;
      }
    },

    deleteDataset(_, args) {
      const {datasetId, delRawData, sync} = args;

      try {
        const payload = jwt.decode(args.jwt, config.jwt.secret);
        return checkPermissions(datasetId, payload)
          .then( () => {
            const url = `http://${config.services.sm_engine_api_host}/v1/datasets/${datasetId}/delete`;
            let body = JSON.stringify({});
            // if (delRawData != undefined || delRawData == false)
            //   body = JSON.stringify({});
            // else
            //   body = JSON.stringify({ "del_raw": true });
            let smAPIPromise = fetch(url, {method: "POST", body: body, headers: {
                "Content-Type": "application/json"
              }})
              .catch( e => {
                logger.error(`deleteDataset error: ${e.message}\n${e.stack}`);
              });
            if (sync)
              return smAPIPromise;
          })
          .then(res => {
            logger.info(`deleteDataset success: ${datasetId}`);
            return "success";
          })
      } catch (e) {
        logger.error(e.message);
        return e.message;
      }
    }
  },

  Subscription: {
    datasetStatusUpdated: {
      subscribe: () => pubsub.asyncIterator('datasetStatusUpdated'),
      resolve: payload => { return payload; }
    },

    datasetDeleted: {
      subscribe: () => pubsub.asyncIterator('datasetDeleted'),
      resolve: payload => { return payload; }
    }
  }
};

module.exports = Resolvers;<|MERGE_RESOLUTION|>--- conflicted
+++ resolved
@@ -9,29 +9,6 @@
   {datasetFilters, dsField, getPgField, SubstringMatchFilter} = require('./datasetFilters.js'),
   {generateProcessingConfig, metadataChangeSlackNotify,
     metadataUpdateFailedSlackNotify, logger, pubsub, pg} = require("./utils.js");
-
-function publishDatasetStatusUpdate(ds_id, status, attempt=1) {
-  // wait until updates are reflected in ES so that clients don't have to care
-  const maxAttempts = 5;
-  esDatasetByID(ds_id).then(function(ds) {
-    if (attempt > maxAttempts) {
-      console.warn(`Failed to propagate dataset update for ${ds_id}`);
-      return;
-    }
-    console.log(attempt, status, ds === null);
-
-    if (ds === null && status == 'DELETED') {
-      setTimeout(() => { pubsub.publish('datasetDeleted', {datasetId: ds_id}); }, 1000);
-    } else if (ds !== null && status != 'DELETED') {
-      const dataset = Object.assign({}, ds, {status});
-      pubsub.publish('datasetStatusUpdated', {dataset});
-    } else {
-      setTimeout(publishDatasetStatusUpdate,
-                 50 * attempt * attempt,
-                 ds_id, status, attempt + 1);
-    }
-  });
-}
 
 function publishDatasetStatusUpdate(ds_id, status, attempt=1) {
   // wait until updates are reflected in ES so that clients don't have to care
@@ -109,11 +86,7 @@
 
   Query: {
     dataset(_, { id }) {
-<<<<<<< HEAD
-      return result = esDatasetByID(id);
-=======
       return esDatasetByID(id);
->>>>>>> 7f23947e
     },
 
     allDatasets(_, args) {
@@ -241,13 +214,10 @@
 
     inputPath(ds) {
       return ds._source.ds_input_path;
-<<<<<<< HEAD
-=======
     },
 
     uploadDate(ds) {
       return ds._source.ds_upload_date;
->>>>>>> 7f23947e
     }
   },
 
