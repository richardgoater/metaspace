<template>
  <div id="upload-page" v-if="!enableUploads">
    <div id="maintenance-message">
      Uploading is temporarily disabled so that we can safely update the website.
      <br/>
      Please wait a few hours and reload the page. Thank you for understanding!
    </div>
  </div>

  <div id="upload-page" v-else-if="!isSignedIn">
    <div id="sign-in-message">
      <intro-message>
        <p><b>To get started, click "Sign in" to sign in or create an account.</b></p>
      </intro-message>
    </div>
  </div>

  <div id="upload-page" v-else>
    <div id="upload-left-pane">
      <div id="filter-panel-container">
        <filter-panel level="upload"></filter-panel>
      </div>

      <div id="instructions">

        <p style="font-size: 18px" v-if="introIsHidden">
          <span>Submitting for the first time?</span>
          <a style="cursor: pointer;" @click="introIsHidden = false">Show instructions</a>
        </p>

        <div v-show="!introIsHidden">
<<<<<<< HEAD
          <p>Thank you for considering submitting your data to METASPACE! Here are the key points you need to know:</p>

          <p><b>Public results, private data</b><br/> Annotation results for all data submitted to METASPACE become public. The submitted data does not become public but you give us a permission to store and process it as well as publicly show and share the annotation results. At any point of time you can request to delete your data or the annotation results.</p>

           <p><b>Type of MS:</b> We can annotate only FTICR- or Orbitrap- MS data.</p>

          <p><b>Format:</b> We can receive only data in the imzML (imaging MS) or mzML (LC-MS) centroided format. Please check out <a href="http://project.metaspace2020.eu/imzml">our instructions</a> for converting datasets into these formats. If you are experiencing difficulties, please contact your instrument vendor.</p>

          <p><b>Step-by-step tutorial:</b> Please read our <a href="https://www.slideshare.net/Metaspace2020/metaspace-training-course-ourcon-v-2017">training guide slides</a> providing an introduction to METASPACE as well as a step-by-step tutorial with screenshots.</p>

          <p><b>Questions or requests?</b> Please email us at <a href="mailto:contact@metaspace2020.eu">contact@metaspace2020.eu</a>. Also, we are always happy to receive your feedback, both positive and negative.</p>

          <p>To start the submission, just drop the file(s) into the box below, fill in the metadata form, and click the Submit button.</p>
          <p>Have fun using METASPACE!</p>
=======
          <intro-message>
            <p>To start the submission, just drop the files into the box below, fill in the metadata form, and click the Submit button.</p>
          </intro-message>
>>>>>>> cab518eb
        </div>
      </div>

      <fine-uploader :config="fineUploaderConfig"
                     :dataTypeConfig="fineUploaderDataTypeConfig"
                     ref="uploader"
                     @upload="onUpload" @success="onSuccess" @failure="onFailure">
      </fine-uploader>
    </div>

    <div id="upload-right-pane">
      <metadata-editor ref="editor"
                       :enableSubmit="enableSubmit"
                       @submit="onFormSubmit"
                       disabledSubmitMessage="Your files must be uploaded first"
                       v-bind:validationErrors="validationErrors">
      </metadata-editor>
    </div>
  </div>
</template>

<script>
 // TODO: try https://github.com/FineUploader/vue-fineuploader once it's ready for production

 import FineUploader from './FineUploader.vue';
 import FilterPanel from './FilterPanel.vue';
 import MetadataEditor from './MetadataEditor.vue';
 import IntroMessage from './IntroMessage.vue';
 import Vue from 'vue';
 import * as assert from 'assert';

 import * as config from '../clientConfig.json';
 import {getJWT, pathFromUUID} from '../util';
 import {submitDatasetQuery} from '../api/dataset';

 const DataTypeConfig = {
   'LC-MS': {
     fileExtensions: ['mzML'],
     maxFiles: 1,
     nameValidator(fileNames) {
       return fileNames.length == 1;
     }
   },
   default: {
     fileExtensions: ['imzML', 'ibd'],
     maxFiles: 2,
     nameValidator(fileNames) {
       if (fileNames.length < 2) {
         return false;
       }

       const basename = fname => fname.split('.').slice(0, -1).join('.');
       const extension = fname => fname.split('.').slice(-1)[0];

       // consider only the last two selected files
       const fileCount = fileNames.length;
       let [first, second] = [fileNames[fileCount - 2], fileNames[fileCount - 1]];
       let [fext, sext] = [first, second].map(extension);
       let [fbn, sbn] = [first, second].map(basename);
       if (fext == sext || fbn != sbn) {
         this.$message({
           message: "Incompatible file names! Please select 2 files " +
                    "with the same name but different extension",
           type: 'error'
         });
         return false;
       }
       return true;
     }
   }
 }

 export default {
   name: 'upload-page',
   created() {
     this.$store.commit('updateFilter', this.$store.getters.filter);
   },
   mounted() {
     const {query} = this.$store.state.route;
     if (query['first-time'] !== undefined)
       this.introIsHidden = false;
   },
   data() {
     return {
       fineUploaderConfig: config.fineUploader,
       enableSubmit: false,
       introIsHidden: true,
       enableUploads: config.enableUploads,
       validationErrors: []
     }
   },
   components: {
     FineUploader,
     MetadataEditor,
<<<<<<< HEAD
     FilterPanel
   },
   computed: {
     fineUploaderDataTypeConfig() {
       const activeDataType = this.$store.getters.filter.metadataType;
       return (activeDataType in DataTypeConfig) ? DataTypeConfig[activeDataType] : DataTypeConfig['default'];
     }
=======
     IntroMessage
>>>>>>> cab518eb
   },

   computed: {
     isSignedIn() {
       return this.$store.state.user != null;
     }
   },

   methods: {
     safelyParseJSON(json) {
       let parseRes;
       try {
         parseRes = JSON.parse(json);
       } catch (err) {
         console.log(err.message);
         return 'failed_parsing' + err.message;
       }
       return parseRes;
     },

     onUpload(filenames) {
       const allowedExts = this.fineUploaderDataTypeConfig.fileExtensions.map(ext => `.${ext.toLowerCase()}`);
       let fileName = '';
       let fileExt = '';
       for (const ext of allowedExts) {
         for (const f of filenames) {
           if (f.toLowerCase().endsWith(ext)) {
             fileName = f;
             fileExt = ext;
             break;
           }
         }
       }
       assert(fileName && fileExt);
       const dsName = fileName.slice(0, fileName.length - fileExt.length);
       Vue.nextTick(() => {
         this.$refs.editor.fillDatasetName(dsName);
       });
     },

     onSuccess(filenames) {
       this.enableSubmit = true;
     },

     onFailure(failedFiles) {
       console.log(failedFiles);
     },

     onFormSubmit(_, formData, isPublic) {
       const uuid = this.$refs.uploader.getUUID();
       this.submitDataset(uuid, formData, isPublic).then(() => {
         this.validationErrors = [];
         this.enableSubmit = false;
         this.$refs.uploader.reset();
         this.$refs.editor.resetDatasetName();
         this.$message({
           message: 'Your dataset was successfully submitted!',
           type: 'success'
         });
       }).catch(err => {
         console.log(err.message);
         const graphQLError = JSON.parse(err.graphQLErrors[0].message);
         if (graphQLError['type'] === 'failed_validation') {
           this.validationErrors = graphQLError['validation_errors'];
           this.$message({
             message: 'Please fix the highlighted fields and submit again',
             type: 'error'
           });
         } else {
           this.$message({
             message: 'Metadata submission failed :( Contact us: contact@metaspace2020.eu',
             type: 'error',
             duration: 0,
             showClose: true
           })
         }
       })
     },

     submitDataset(uuid, formData, isPublic) {
       console.log("submitting " + uuid);
       return getJWT()
         .then(jwt => this.$apollo.mutate({
           mutation: submitDatasetQuery,
           variables: {
             path: pathFromUUID(uuid),
             value: formData,
             jwt,
             isPublic
           }}));
     }
   }
 }

</script>

<style>
 #instructions {
   padding-left: 5px;
 }

 #filter-panel-container > * {
   padding-left: 0;
 }

 #upload-page, #maintenance-message {
   display: flex;
   flex-wrap: wrap;
   flex-direction: row;
   justify-content: center;
 }

 #upload-left-pane {
   flex-basis: 700px;
   flex-grow: 1;
   max-width: 1000px;
   padding: 20px;
 }

 #upload-right-pane {
   flex-basis: 1000px;
 }

 #maintenance-message {
   font-size: 22px;
   color: #e44;
   max-width: 900px;
   margin: 30px;
   border: dotted #a00;
   padding: 10px;
   text-align: center;
 }

  #sign-in-message {
    padding: 20px;
  }
</style><|MERGE_RESOLUTION|>--- conflicted
+++ resolved
@@ -29,26 +29,9 @@
         </p>
 
         <div v-show="!introIsHidden">
-<<<<<<< HEAD
-          <p>Thank you for considering submitting your data to METASPACE! Here are the key points you need to know:</p>
-
-          <p><b>Public results, private data</b><br/> Annotation results for all data submitted to METASPACE become public. The submitted data does not become public but you give us a permission to store and process it as well as publicly show and share the annotation results. At any point of time you can request to delete your data or the annotation results.</p>
-
-           <p><b>Type of MS:</b> We can annotate only FTICR- or Orbitrap- MS data.</p>
-
-          <p><b>Format:</b> We can receive only data in the imzML (imaging MS) or mzML (LC-MS) centroided format. Please check out <a href="http://project.metaspace2020.eu/imzml">our instructions</a> for converting datasets into these formats. If you are experiencing difficulties, please contact your instrument vendor.</p>
-
-          <p><b>Step-by-step tutorial:</b> Please read our <a href="https://www.slideshare.net/Metaspace2020/metaspace-training-course-ourcon-v-2017">training guide slides</a> providing an introduction to METASPACE as well as a step-by-step tutorial with screenshots.</p>
-
-          <p><b>Questions or requests?</b> Please email us at <a href="mailto:contact@metaspace2020.eu">contact@metaspace2020.eu</a>. Also, we are always happy to receive your feedback, both positive and negative.</p>
-
-          <p>To start the submission, just drop the file(s) into the box below, fill in the metadata form, and click the Submit button.</p>
-          <p>Have fun using METASPACE!</p>
-=======
           <intro-message>
-            <p>To start the submission, just drop the files into the box below, fill in the metadata form, and click the Submit button.</p>
+            <p>To start the submission, just drop the file(s) into the box below, fill in the metadata form, and click the Submit button.</p>
           </intro-message>
->>>>>>> cab518eb
         </div>
       </div>
 
@@ -143,17 +126,14 @@
    components: {
      FineUploader,
      MetadataEditor,
-<<<<<<< HEAD
-     FilterPanel
+     FilterPanel,
+     IntroMessage
    },
    computed: {
      fineUploaderDataTypeConfig() {
        const activeDataType = this.$store.getters.filter.metadataType;
        return (activeDataType in DataTypeConfig) ? DataTypeConfig[activeDataType] : DataTypeConfig['default'];
      }
-=======
-     IntroMessage
->>>>>>> cab518eb
    },
 
    computed: {
