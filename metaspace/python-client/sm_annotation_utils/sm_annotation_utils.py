--- conflicted
+++ resolved
@@ -22,11 +22,11 @@
     else:
         raise Exception(res.json()['errors'][0]['message'])
 
-
+#jwt for anonymous access
 DEFAULT_CONFIG = {
     'graphql_url': 'http://metaspace2020.eu/graphql',
     'moldb_url': 'http://metaspace2020.eu/mol_db/v1',
-    'jwt': ''
+    'jwt': 'eyJ0eXAiOiJKV1QiLCJhbGciOiJIUzI1NiJ9.eyJpc3MiOiJNRVRBU1BBQ0UyMDIwIiwicm9sZSI6ImFub255bW91cyJ9.Hl0h6crcHLb-SPm7nomXkQco5l2iAO6D1bwdjmOaFXM'
 }
 
 class GraphQLClient(object):
@@ -94,10 +94,7 @@
         metadataJson
         isPublic
         acquisitionGeometry
-<<<<<<< HEAD
         status
-=======
->>>>>>> 672031ed
         inputPath
     """
 
@@ -267,22 +264,6 @@
         print('noid', dsid)
         return self.query(query, variables)
 
-    def updateMetdata(self, dsid, metadata):
-        updateQuery = """
-            mutation newMeta ($id: String!, $metadata: String!, $jwt: String!) {
-              updateMetadata(
-                jwt: $jwt,
-                datasetId: $id,
-                metadataJson: $metadata,
-              )
-             }
-            """
-        variables = {
-            'jwt': self.jwt,
-            'metadata': metadata,
-            'id': dsid}
-        return self.query(updateQuery, variables=variables)
-
     def deleteDataset(self, datasetID, delRaw=False):
         if self.jwt == None:
             raise ValueError("No jwt supplied. Ask the host of {} to supply you with one".format(self.url))
@@ -802,16 +783,11 @@
         folder = "s3a://" + s3bucket + "/" + folder_uuid
         return self._gqclient.submitDataset(folder, metadata, priority, dsid=dsid)
 
-<<<<<<< HEAD
     def submit_dataset_locally(self, data_path, metadata, is_public, priority=1, **kwargs):
         return self._gqclient.submitDatasetLocally(data_path, metadata, is_public, priority, **kwargs)
 
     def update_dataset(self, datasetID, metadata, isPublic, **kwargs):
         return self._gqclient.updateMetadataQuery(datasetID, metadata, isPublic, **kwargs)
-=======
-    def update_metadata(self, dsid, new_metadata):
-        return self._gqclient.updateMetdata(dsid, new_metadata)
->>>>>>> 672031ed
 
     def delete_dataset(self, dsid, **kwargs):
         return self._gqclient.deleteDataset(dsid, **kwargs)
