import pandas as pd
import numpy as np

import requests
import json
import re
from copy import deepcopy
from io import BytesIO

def _extract_data(res):
    if not res.headers.get('Content-Type').startswith('application/json'):
        raise Exception(res.text)
    res_json = res.json()
    if 'data' in res_json:
        return res.json()['data']
    else:
        raise Exception(res.json()['errors'][0]['message'])


DEFAULT_CONFIG = {
    'graphql_url': 'http://annotate.metaspace2020.eu:3010/graphql',
    'moldb_url': 'http://annotate.metaspace2020.eu:5001/v1'
}

class GraphQLClient(object):
    def __init__(self, url):
        self.url = url

    def query(self, query, variables={}):
        res = requests.post(self.url,
                            json={'query': query, 'variables': variables})
        return _extract_data(res)

    def iterQuery(self, query, variables={}, batch_size=50000):
        """
        Assumes query has $offset and $limit parameters,
        and yields query results with these set to (k*batch_size, batch_size)
        """
        # FIXME: use scroll api?
        assert batch_size >= 100, "too small batch size, must be at least 100"
        offset = 0
        v = deepcopy(variables)
        while True:
            v['limit'] = batch_size
            v['offset'] = offset
            yield self.query(query, v)
            offset += batch_size

    def listQuery(self, field_name, query, variables={}, batch_size=50000):
        """
        Gets all results of an iterQuery as a list.
        Field name must be provided in addition to the query (e.g. 'allDatasets')
        """
        records = []
        for res in self.iterQuery(query, variables, batch_size):
            if not res[field_name]:
                break
            records.extend(res[field_name])
        return records

    DATASET_FIELDS = """
        id
        name
        institution
        submitter {
          name
          surname
        }
        principalInvestigator {
          name
          surname
        }
        polarity
        ionisationSource
        analyzer {
          type
          resolvingPower(mz: 400)
        }
        organism
        organismPart
        condition
        maldiMatrix
        configJson
        metadataJson
        status
        inputPath
    """

    ANNOTATION_FIELDS = """
        sumFormula
        adduct
        mz
        msmScore
        rhoSpatial
        rhoSpectral
        rhoChaos
        fdrLevel
        dataset {
            id
            name
        }
        possibleCompounds {
            name
        }
        isotopeImages {
            mz
            url
            maxIntensity
        }
    """

    def getDataset(self, datasetId):
        query = """
        query datasetInfo($id: String!) {
          dataset(id: $id) {
        """ + self.DATASET_FIELDS + """
          }
        }
        """
        return self.query(query, {'id': datasetId})['dataset']

    def getDatasetByName(self, datasetName):
        query = """
        query datasetInfo($name: String!) {
          datasetByName(name: $name) {
        """ + self.DATASET_FIELDS + """
          }
        }
        """
        return self.query(query, {'name': datasetName})['datasetByName']

    def getAnnotations(self, annotationFilter={}, datasetFilter={}):
        query = """
        query getAnnotations($filter: AnnotationFilter,
                             $dFilter: DatasetFilter,
                             $offset: Int, $limit: Int) {
          allAnnotations(
            filter: $filter,
            datasetFilter: $dFilter,
            offset: $offset,
            limit: $limit
          ) {
        """ + self.ANNOTATION_FIELDS + """
          }
        }"""
        annotFilter = deepcopy(annotationFilter)
        if 'database' not in annotFilter:
            annotFilter['database'] = 'HMDB'
        return self.listQuery('allAnnotations', query,
                              {'filter': annotFilter, 'dFilter': datasetFilter})

    def getDatasets(self, datasetFilter={}):
        query = """
        query getDatasets($filter: DatasetFilter,
                          $offset: Int, $limit: Int) {
          allDatasets(
            filter: $filter,
            offset: $offset,
            limit: $limit
          ) {
        """ + self.DATASET_FIELDS + """
          }
        }"""
        return self.listQuery('allDatasets', query, {'filter': datasetFilter})


class MolDBClient:
    def __init__(self, config):
        self._url = config['moldb_url']
        self._mol_formula_lists = {}

    def getDatabase(self, name, version=None):
        url = self._url + '/databases?name={}'.format(name)
        if version:
            url += '&version=' + version
        db_list = _extract_data(requests.get(url))
        return MolecularDatabase(db_list[0], self)

    def getDatabaseList(self):
        url = self._url + '/databases'
        db_list = _extract_data(requests.get(url))
        return [MolecularDatabase(db, self) for db in db_list]

    def getMolFormulaList(self, dbId):
        if dbId in self._mol_formula_lists:
            return self._mol_formula_lists[dbId]
        url = self._url + '/databases/{}/sfs'.format(dbId)
        self._mol_formula_lists[dbId] = _extract_data(requests.get(url))
        return self._mol_formula_lists[dbId]

    def getMolFormulaNames(self, dbId, molFormula):
        url = '{}/databases/{}/molecules?sf={}'.format(
            self._url, dbId, molFormula
        ) + '&limit=100&fields=mol_name'
        return [m['mol_name'] for m in _extract_data(requests.get(url))]

    def getMolFormulaIds(self, dbId, molFormula):
        url = '{}/databases/{}/molecules?sf={}'.format(
            self._url, dbId, molFormula
        ) + '&limit=100&fields=mol_id'
        return [m['mol_id'] for m in _extract_data(requests.get(url))]

    def clearCache(self):
        self._mol_formula_lists = {}


def ion(r):
    from pyMSpec.pyisocalc.tools import normalise_sf
    return (r.ds_id, normalise_sf(r.sf), r.adduct, 1)

class IsotopeImages(object):
    def __init__(self, images, sf, adduct, centroids):
        self._images = images
        self._sf = sf
        self._adduct = adduct
        self._centroids = centroids

    def __getitem__(self, index):
        return self._images[index]

    def __repr__(self):
        return "IsotopeImages({}{})".format(self._sf, self._adduct)

    def __len__(self):
        return len(self._images)

    def peak(self, index):
        return self._centroids[index]

    def plot(self, n_images=-1):
        import matplotlib.pyplot as plt
        if n_images > 0:
            n_images = min(n_images, len(self))
        else:
            n_images = len(self)
        for i in range(n_images):
            plt.subplot(1, len(self._images), i + 1)
            plt.title(round(self.peak(i), 4))
            plt.axis('off')
            plt.imshow(self._images[i], interpolation='none', cmap='viridis')


class Metadata(object):
    def __init__(self, json_metadata):
        self._json = json_metadata

    @property
    def json(self):
        return self._json


NYI = Exception("NOT IMPLEMENTED YET")


class SMDataset(object):
    def __init__(self, _info, gqclient):
        self._info = _info
        self._gqclient = gqclient
        self._config = json.loads(self._info['configJson'])
        self._metadata = Metadata(self._info['metadataJson'])

    @property
    def id(self):
        return self._info['id']

    @property
    def name(self):
        return self._info['name']

    @property
    def s3dir(self):
        return self._info['inputPath']

    def __repr__(self):
        return "SMDataset({} | ID: {})".format(self.name, self.id)

    def annotations(self, fdr=0.1, database=None):
        annotationFilter = {'fdrLevel': fdr}
        if database:
            annotationFilter['database'] = database
        datasetFilter = {'ids': self.id}

        records = self._gqclient.getAnnotations(annotationFilter, datasetFilter)
        return [(r['sumFormula'], r['adduct']) for r in records]

    def results(self, database=None):
        annotationFilter = {}
        if database:
            annotationFilter['database'] = database
        records = self._gqclient.getAnnotations(annotationFilter, {'ids': self.id})
        df = pd.io.json.json_normalize(records)
        return pd.DataFrame(dict(
            sf=df['sumFormula'],
            adduct=df['adduct'],
            msm=df['msmScore'],
            moc=df['rhoChaos'],
            spat=df['rhoSpatial'],
            spec=df['rhoSpectral'],
            fdr=df['fdrLevel'],
            comp_names=[[item['name'] for item in lst] for lst in df['possibleCompounds']]
        )).set_index(['sf', 'adduct'])

    @property
    def metadata(self):
        return self._metadata

    @property
    def config(self):
        return self._config

    @property
    def adducts(self):
        return self._config['isotope_generation']['adducts']

    @property
    def polarity(self):
        return self._config['isotope_generation']['charge']['polarity']

    @property
    def databases(self):
        return self._config['databases']

    @property
    def database(self):
        return self.databases[0]

    def isotope_images(self, sf, adduct):
        records = self._gqclient.getAnnotations(
            dict(sumFormula=sf, adduct=adduct, database=None),
            dict(ids=self.id)
        )

        import matplotlib.image as mpimg

        def fetchImage(url):
            if not url:
                return None
            im = mpimg.imread(BytesIO(requests.get(url).content))
            mask = im[:, :, 3]
            data = im[:, :, 0]
            data[mask == 0] = 0
            assert data.max() <= 1
            return data

        images = [None, None, None, None]
        image_metadata = None
        if records:
            image_metadata = records[0]['isotopeImages']
            images = [fetchImage(r.get('url')) for r in image_metadata]

        non_empty_images = [i for i in images if i is not None]
        shape = non_empty_images[0].shape
        for i in range(len(images)):
            if images[i] is None:
                images[i] = np.zeros(shape, dtype=non_empty_images[0].dtype)
            else:
                images[i] *= image_metadata[i]['maxIntensity']

        return IsotopeImages(images, sf, adduct, [r['mz'] for r in image_metadata])

class SMInstance(object):
    def __init__(self, config=DEFAULT_CONFIG):
        self._config = config
        self.reconnect()

    def __repr__(self):
        return "SMInstance({})".format(self._config['graphql_url'])

    def reconnect(self):
        self._gqclient = GraphQLClient(self._config['graphql_url'])
        self._es_client = None
        self._moldb_client = None

        if self._config['moldb_url']:
            self._moldb_client = MolDBClient(self._config)

        es_config = self._config.get('elasticsearch', None)
        if es_config:
            from elasticsearch import Elasticsearch
            self._es_host = es_config['host']
            self._es_port = es_config['port']
            self._es_index = es_config['index']
            self._es_user = es_config.get('user', '')
            self._es_secret = es_config.get('password', '')
            self._es_client = Elasticsearch(
                hosts=['{}:{}'.format(self._es_host, self._es_port), ],
                http_auth=(self._es_user, self._es_secret),
                index=self._es_index
            )

    def dataset(self, name=None, id=None):
        if id:
            return SMDataset(self._gqclient.getDataset(id), self._gqclient)
        elif name:
            return SMDataset(self._gqclient.getDatasetByName(name), self._gqclient)
        else:
            raise Exception("either name or id must be provided")

    def datasets(self, nameMask=''):
        return [
            SMDataset(info, self._gqclient)
            for info in self._gqclient.getDatasets(dict(name=nameMask))
        ]

    def all_adducts(self):
        raise NYI

    def database(self, name, version=None):
        assert self._moldb_client, 'provide moldb_url in the config'
        return self._moldb_client.getDatabase(name, version)

    def databases(self):
        assert self._moldb_client, 'provide moldb_url in the config'
        return self._moldb_client.getDatabaseList()

    def metadata(self, datasets):
        """
        Pandas dataframe for a subset of datasets
        where rows are flattened metadata JSON objects
        """
        df = pd.io.json.json_normalize([d.metadata.json for d in datasets])
        df.index = [d.name for d in datasets]
        return df

    def get_annotations(self, fdr=0.1, db_name='HMDB'):
        """
        Returns: a table of booleans indicating which ions were annotated in a
        particular dataset at the specified fdr.
        Only returns datasets with at least one anntotation at the given FDR level.
        Use in conjunction with get_metadata() to get a full dataset list.
        :param fdr: fdr level to export annotations at
        :param db_name: database to search against
        :return: pandas dataframe indexed by dataset ids,
                 with multi-index adduct / molecular formula on columns
        """
        records = self._gqclient.getAnnotations(dict(database=db_name, fdrLevel=fdr))
        results = pd.io.json.json_normalize(records)
        results = pd.DataFrame({
            'sf': results['sumFormula'],
            'adduct': results['adduct'],
            'ds_id': results['dataset.id']
        })
        annotations = pd.DataFrame.pivot_table(
            pd.DataFrame.from_records([ion(r) for r in results.itertuples()]),
            index=0, columns=[2, 1], values=3
        ).notnull()
        return annotations

<<<<<<< HEAD
    def __repr__(self):
        return "SMInstance(DB {}/{}, ES {}/{})".format(self._db_host, self._db_database,
                                                       self._es_host, self._es_index)

    def dataset(self, dataset_name=None, dataset_id=None):
        if not dataset_id:
            query = "select id from dataset where name = '{}'".format(dataset_name)
            self._db_cur.execute(query)
            dataset_id = self._db_cur.fetchone()[0]
        return SMDataset(dataset_id, self._db_cur, self._es_client, index_name=self._es_index)

    def datasets(self, name_mask=''):
        query = "select id from dataset"
        if name_mask:
            query += " where name like '%{}%'".format(name_mask)
        self._db_cur.execute(query)
        return [SMDataset(row[0], self._db_cur, self._es_client, index_name=self._es_index)
                for row in self._db_cur.fetchall()]
=======
    def get_metadata(self):
        datasets = self._gqclient.getDatasets()
        df = pd.concat([
            pd.DataFrame(pd.io.json.json_normalize(json.loads(dataset['metadataJson'])))
            for dataset in datasets ])
        df.index = [dataset['id'] for dataset in datasets]
        return df
        #return pd.DataFrame.from_records([pd.io.json.json_normalize(json.loads(dataset['metadataJson'])) for dataset in datasets])
>>>>>>> 48611dc6


    def _get_tables1(self, dataset, sf_adduct_pairs, fields, db_name):
        results = dataset.results(database=db_name).reset_index()
        results['sf_adduct'] = results['sf'] + results['adduct']
        query = [sf + adduct for sf, adduct in sf_adduct_pairs]
        results = results[results['sf_adduct'].isin(query)]
        d = {}
        fill_values = {'fdr': 1.0, 'msm': 0.0}
        for f in fields:
            columns = dict(ds_name=dataset.name, sf=results['sf'], adduct=results['adduct'])
            columns[f] = results[f]
            df = pd.DataFrame(columns)
            d[f] = df.pivot_table(f, index=['ds_name'], columns=['sf', 'adduct'],
                                  fill_value=fill_values.get(f, 0.0))
        return d

    # the functionality below uses ElasticSearch heavily and cannot be replaced with GraphQL
    # at the moment (aggregations, long lists of matching terms)

    def top_hits(self, datasets, adduct=None, size=100):
        """
        Returns (sum formula, adduct) pairs with highest average MSM scores
        across multiple datasets. Looks for all adducts by default
        """
        assert self._es_client, "You must provide ElasticSearch connection settings!"

        from elasticsearch_dsl import Search
        s = Search(using=self._es_client, index=self._es_index)            .filter('terms', ds_name=[d.name for d in datasets])

        if adduct is not None:
            s = s.filter('term', adduct=adduct)

        s.aggs.bucket('per_sf_adduct', 'terms',
                      field='sf_adduct', order={'msm_sum': 'desc'}, size=size)\
            .metric('msm_sum', 'sum', field='msm')

        buckets = s.execute().aggregations.per_sf_adduct.buckets
        return [re.match(r'(.*?)([+-].*)', res.key).groups() for res in buckets]

    def msm_scores(self, datasets, sf_adduct_pairs, db_name='HMDB'):
        """
        Returns a dataframe of MSM scores for multiple datasets and (sum formula, adduct) pairs.
        """
        return self.get_tables(datasets, sf_adduct_pairs, ['msm'], db_name)['msm']

    def get_tables(self, datasets, sf_adduct_pairs, fields=['msm', 'fdr'], db_name='HMDB'):
        """
        Returns dataframe-valued dictionaries of MSM scores
        for multiple datasets and (sum formula, adduct) pairs.
        """
        assert fields, "list of fields can't be empty"
        assert datasets, "list of datasets can't be empty"

        # special case: if there's only one dataset, use GraphQL
        if len(datasets) == 1 and not self._es_client:
            return self._get_tables1(datasets[0], sf_adduct_pairs, fields, db_name)

        assert self._es_client, "You must provide ElasticSearch connection settings!"
        from elasticsearch_dsl import Search
        fill_values = {'fdr': 1.0, 'msm': 0.0}
        s = Search(using=self._es_client, index=self._es_index)\
            .filter('terms', ds_name=[d.name for d in datasets])\
            .filter('terms', sf_adduct=[x[0] + x[1] for x in sf_adduct_pairs])\
            .filter('term', db_name=db_name)\
            .fields(['sf', 'adduct', 'ds_name'] + fields)
        results = list(s.scan())
        d = {}
        for f in fields:
            records = ((r.ds_name, r.sf, r.adduct, r[f]) for r in results)
            d[f] = pd.DataFrame.from_records(records, columns=['ds_name', 'sf', 'adduct', f])\
                               .pivot_table(f, index=['ds_name'], columns=['sf', 'adduct'],
                                            fill_value=fill_values.get(f, 0.0))
        return d


class MolecularDatabase:
    def __init__(self, metadata, client):
        self._metadata = metadata
        self._id = self._metadata['id']
        self._client = client

    @property
    def name(self):
        return self._metadata['name']

    @property
    def version(self):
        return self._metadata['version']

    def __repr__(self):
        return "MolDB({} [{}])".format(self.name, self.version)

    def sum_formulas(self):
        return self._client.getMolFormulaList(self._id)

    def names(self, sum_formula):
        return self._client.getMolFormulaNames(self._id, sum_formula)

    def ids(self, sum_formula):
        return self._client.getMolFormulaIds(self._id, sum_formula)


def plot_diff(ref_df, dist_df, t='', xlabel='', ylabel='', col='msm'):
    import plotly.graph_objs as go
    from plotly.offline import iplot
    plot_df = dist_df.join(ref_df, rsuffix='_ref', how='inner').dropna()

    text_tmpl = '{}{}<br>X: moc={:.3f} spat={:.3f} spec={:.3f}'\
                '<br>Y: moc={:.3f} spat={:.3f} spec={:.3f}'

    traces = []
    adducts = plot_df.index.get_level_values('adduct').unique()
    for adduct in adducts:
        df = plot_df.xs(adduct, level='adduct')
        txt = df.reset_index().apply(
            lambda r: text_tmpl.format(
                r.sf, adduct, r.moc_ref, r.spat_ref, r.spec_ref, r.moc, r.spat, r.spec
            ), axis=1)

        if df.empty:
            continue

        traces.append(go.Scatter(
            x=df['{}_ref'.format(col)],
            y=df['{}'.format(col)],
            text=txt,
            mode='markers',
            name=adduct
        ))

    data = go.Data(traces)
    fig = go.Figure(data=data, layout=go.Layout(
        autosize=False,
        height=500,
        hovermode='closest',
        title=t+' \'{}\' values'.format(col),
        width=500,
        xaxis=go.XAxis(
            autorange=False,
            range=[-0.05675070028979684, 1.0323925590539844],  # what the fuck is this?
            title=xlabel,
            type='linear'
        ),
        yaxis=go.YAxis(
            autorange=False,
            range=[-0.0015978995361995152, 1.0312345837176764],  # what the fuck is this?
            title=ylabel,
            type='linear'
        )
    ))
    iplot(fig, filename='ref_dist_msm_scatter')
    tmp_df = plot_df.dropna()
    return tmp_df


class DataframeTree(object):
    """
    Class for hierarchical clustering of Pandas dataframes.

    The intended usage is for making sense out of data returned by SMInstance.msm_scores
    """
    def __init__(self, df, method='ward', metric='euclidean'):
        import scipy.cluster.hierarchy as sch
        self._df = df
        self._Z = sch.linkage(self._df, method=method, metric=metric)
        self._root = DataframeNode(self._df, sch.to_tree(self._Z))

    @property
    def root(self):
        return self._root

    @property
    def df(self):
        """
        Dataframe reordered according to pre-order tree traversal.
        """
        return self.root.df

    @property
    def left(self):
        return self.root.left

    @property
    def right(self):
        return self.root.right

    def row_names(self):
        return list(self.df.index)

    def column_names(self):
        return list(self.df.columns)

class DataframeNode(object):
    def __init__(self, df, node):
        self._df = df
        self._node = node
        self._node_df = None
        self._left_node = None
        self._right_node = None

    @property
    def is_leaf(self):
        return self._node.is_leaf()

    @property
    def left(self):
        if self._left_node is None:
            self._left_node = DataframeNode(self._df, self._node.get_left())
        return self._left_node

    @property
    def right(self):
        if self._right_node is None:
            self._right_node = DataframeNode(self._df, self._node.get_right())
        return self._right_node

    @property
    def df(self):
        if self._node_df is None:
            self._node_df = self._df.iloc[self._node.pre_order(lambda x: x.get_id())]
        return self._node_df

    def row_names(self):
        return list(self.df.index)

    def column_names(self):
        return list(self.df.columns)<|MERGE_RESOLUTION|>--- conflicted
+++ resolved
@@ -446,26 +446,6 @@
         ).notnull()
         return annotations
 
-<<<<<<< HEAD
-    def __repr__(self):
-        return "SMInstance(DB {}/{}, ES {}/{})".format(self._db_host, self._db_database,
-                                                       self._es_host, self._es_index)
-
-    def dataset(self, dataset_name=None, dataset_id=None):
-        if not dataset_id:
-            query = "select id from dataset where name = '{}'".format(dataset_name)
-            self._db_cur.execute(query)
-            dataset_id = self._db_cur.fetchone()[0]
-        return SMDataset(dataset_id, self._db_cur, self._es_client, index_name=self._es_index)
-
-    def datasets(self, name_mask=''):
-        query = "select id from dataset"
-        if name_mask:
-            query += " where name like '%{}%'".format(name_mask)
-        self._db_cur.execute(query)
-        return [SMDataset(row[0], self._db_cur, self._es_client, index_name=self._es_index)
-                for row in self._db_cur.fetchall()]
-=======
     def get_metadata(self):
         datasets = self._gqclient.getDatasets()
         df = pd.concat([
@@ -474,8 +454,6 @@
         df.index = [dataset['id'] for dataset in datasets]
         return df
         #return pd.DataFrame.from_records([pd.io.json.json_normalize(json.loads(dataset['metadataJson'])) for dataset in datasets])
->>>>>>> 48611dc6
-
 
     def _get_tables1(self, dataset, sf_adduct_pairs, fields, db_name):
         results = dataset.results(database=db_name).reset_index()
