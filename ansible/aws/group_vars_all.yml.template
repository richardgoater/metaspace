---

stage: STAGE_NAME  # prod/stage/dev

# SOFTWARE CONFIGURATION

time_zone_name: UTC

aws_access_key_id: AWS_ACCESS_KEY_ID
aws_secret_access_key: AWS_SECRET_ACCESS_KEY
aws_key_name: AWS_KEY_NAME
aws_region: eu-west-1

postgres_version: 9.5
postgres_port: 5432
postgres_drop_create: false

elasticsearch_version: 5.5.2

kibana_version: "{{ elasticsearch_version }}"
kibana_user: kibana
kibana_password: KIBANA_PASSWORD
kibana_es_port: 9200  # kibana runs on the same host and connects to ES directly

rabbitmq_version: 3.6.8-1
rabbitmq_host: "{{ hostvars['web-1'].ansible_ec2_local_ipv4 }}"
rabbitmq_user: sm
rabbitmq_password: RABBITMQ_PASSWORD

miniconda_version: latest
miniconda_python: 3
miniconda_prefix: /opt/dev/miniconda3
miniconda_env:
  name: sm
  dependencies:
    - python=3.6
    - numpy=1.11.2
    - scipy=0.18.1
    - matplotlib=2
    - pandas=0.19.1
    - cffi
    - libgcc
    - psycopg2=2.7.1
    - pip:
      - requests
      - py4j
      - pytest
      - recommonmark
      - boto3
      - fabric3
      - pypng
      - pyyaml
      - elasticsearch
      - elasticsearch_dsl
      - pika>=0.11.0b1
      - bottle
      - pysparkling

sm_repo_url: https://github.com/METASPACE2020/sm-engine
sm_branch: rel-v0.7
sm_postgres_host: "{{ hostvars['web-1'].ansible_ec2_local_ipv4 }}"
sm_postgres_password: POSTGRES_PASSWORD
sm_home: /opt/dev/sm
sm_s3_path: ENGINE_BUCKET_NAME  # bucket for sm engine tmp data in "s3a://bucket-name/data" form
sm_img_service_url: "http://{{ hostvars['web-1'].ansible_ec2_local_ipv4 }}:4201"
sm_es_host: "{{ hostvars['web-1'].ansible_ec2_local_ipv4 }}"
sm_es_port: 9210  # cannot be 9200 (nginx proxied)
sm_es_user: elastic
sm_es_password: ELASTIC_PASSWORD
sm_send_email: true
sm_create_schema: false
sm_create_es_index: false

sm_cluster_autostart_python: "{{ miniconda_prefix }}/envs/{{ miniconda_env.name }}/bin/python"

mol_db_home: /opt/dev/sm-mol-db
mol_db_branch: rel-v0.7
mol_db_url: "http://{{ hostvars['web-1'].ansible_ec2_local_ipv4 }}/mol_db/v1"
mol_db_postgres_pass: POSTGRES_PASSWORD
mol_db_image_dir: /var/www/mol-images
mol_db_import_databases: false
mol_db_import_mol_images: false
mol_db_image_archives:
  - https://s3-eu-west-1.amazonaws.com/sm-mol-db/mol-images/mol-images-hmdb.tar.xz
  - https://s3-eu-west-1.amazonaws.com/sm-mol-db/mol-images/mol-images-chebi.tar.xz
  - https://s3-eu-west-1.amazonaws.com/sm-mol-db/mol-images/mol-images-lipid-maps.tar.xz
  - https://s3-eu-west-1.amazonaws.com/sm-mol-db/mol-images/mol-images-swiss-lipids.tar.xz
mol_db_imports:
  - url: https://s3-eu-west-1.amazonaws.com/sm-mol-db/db_files/hmdb_2016_v2.csv
    name: HMDB
    version: 2016
  - url: https://s3-eu-west-1.amazonaws.com/sm-mol-db/db_files/chebi_2016_v2.csv
    name: ChEBI
    version: 2016
  - url: https://s3-eu-west-1.amazonaws.com/sm-mol-db/db_files/lipid_maps_2016.csv
    name: LIPID_MAPS
    version: 2016
  - url: https://s3-eu-west-1.amazonaws.com/sm-mol-db/db_files/swiss_lipids_2016.csv
    name: SwissLipids
    version: 2016

nodejs_version: 8.*

sm_graphql_home: /opt/dev/sm-graphql
sm_graphql_branch: rel-v0.7
sm_graphql_slack_webhook_url: ""
sm_graphql_slack_channel: ""
sm_graphql_jwt_secret: REALLY_LONG_JWT_SECRET
sm_graphql_public_url: "http://{{ hostvars['web-1'].ansible_ssh_host }}/graphql"
sm_graphql_mol_image_host: "{{ hostvars['web-1'].ansible_ssh_host }}"
sm_graphql_img_upload_host: "{{ hostvars['web-1'].ansible_ssh_host }}"
sm_graphql_moldb_service_host: "{{ hostvars['web-1'].ansible_ec2_local_ipv4 }}/mol_db"
sm_graphql_database_password: "{{ sm_postgres_password }}"
sm_graphql_rabbitmq_host: "{{ rabbitmq_host }}"
sm_graphql_rabbitmq_user: "{{ rabbitmq_user }}"
sm_graphql_rabbitmq_password: "{{ rabbitmq_password }}"
sm_graphql_ws_public_endpoint: "ws://{{ hostvars['web-1'].ansible_ssh_host }}/ws"
sm_graphql_default_adducts:
  "+": ["+H", "+Na", "+K"]
  "-": ["-H", "+Cl"]
sm_graphql_img_storage_backend: fs

sm_webapp_hostname: "{{ hostvars['web-1'].ansible_ssh_host }}"
sm_webapp_url: "http://{{ sm_webapp_hostname }}"
sm_webapp_home: /opt/dev/sm-web-app
sm_webapp_branch: rel-v0.7
sm_webapp_port: 8082
sm_webapp_cookie_secret:
sm_webapp_admin_emails:
sm_webapp_aws_region: "{{ aws_region }}"
sm_webapp_aws_access_key_id:
sm_webapp_aws_secret_access_key:
sm_webapp_s3_bucket: BUCKET-NAME-UPLOAD  # just plain bucket name
sm_webapp_google_client_id: ""
sm_webapp_google_client_secret: ""
sm_webapp_google_callback_url: "http://{{ sm_webapp_hostname }}/auth/google/callback"
sm_webapp_graphql_url: /graphql
sm_webapp_upload_destination: s3
sm_webapp_graphql_ws_public_endpoint: "{{ sm_graphql_ws_public_endpoint }}"
sm_webapp_jwt_secret: "{{ sm_graphql_jwt_secret }}"
sm_webapp_redis_host: localhost
sm_webapp_redis_port: 6379
sm_webapp_enable_uploads: true

sm_ansible_url: https://github.com/METASPACE2020/sm-engine-ansible.git
sm_ansible_branch: rel-v0.7
sm_ansible_home: /opt/dev/sm-engine-ansible

sm_activate_venv: source {{ miniconda_prefix }}/bin/activate {{ miniconda_env.name }}

spark_key_file: ~/.ssh/ubuntu_spark
spark_version: "2.1.1-bin-hadoop2.7"
spark_mirror: "https://s3-eu-west-1.amazonaws.com/sm-engine/dev"
spark_home: "/usr/lib/spark"
spark_user: "ubuntu"
spark_master_filebeat:
  version: "{{ elk_version }}"
  es_host: "{{ elk_private_ip }}"
  es_user: elastic
  es_password: CopySourceIfNoneMatch16
  prospectors:
    - input_type: log
      paths: ["{{ sm_home }}/logs/sm-engine.log"]
      multiline: {pattern: "^[0-9]{4}-[0-9]{2}-[0-9]{2}", negate: "true", match: after}
    - input_type: log
      paths: ["{{ sm_home }}/logs/sm-daemon.log"]
      multiline: {pattern: "^[0-9]{4}-[0-9]{2}-[0-9]{2}", negate: "true", match: after}
  ingest_node_pipeline_id: sm_engine_log_extract
  ingest_node_pipeline:
    description: "Ingest node description for the log messages dispatched by filebeat"
    processors:
      - grok:
          field: "message"
          patterns:
            - "%{TIMESTAMP_ISO8601:timestamp} - %{LOGLEVEL:level} - %{NOTSPACE:component} - %{NOTSPACE:file_line} -%{GREEDYDATA:msg}"
          ignore_missing: true
      - date:
          field: "timestamp"
          timezone: "{{ time_zone_name }}"
          formats:
            - "yyyy-MM-dd HH:mm:ss,SSS"

<<<<<<< HEAD
=======
elk_version: 5.5.2
>>>>>>> 59f108d3
elk_private_ip:
elk_basic_auth_users:
  - user: elastic
    password:
  - user: kibana
    password:

spark_env_extras_slave:
  SPARK_WORKER_DIR: "/tmp/spark"
  SPARK_LOCAL_DIRS: "/tmp/spark"
  PYSPARK_PYTHON: "{{ miniconda_prefix }}/envs/{{ miniconda_env.name }}/bin/python"

spark_env_extras_master:
  AWS_ACCESS_KEY_ID: "{{ aws_access_key_id }}"
  AWS_SECRET_ACCESS_KEY: "{{ aws_secret_access_key }}"
  PYSPARK_PYTHON: "{{ miniconda_prefix }}/envs/{{ miniconda_env.name }}/bin/python"

slack_channel:
slack_webhook_url:

nginx_upstream_hosts:
  - name: web_server
    server: 127.0.0.1:{{ sm_webapp_port }}
  - name: mol_image_server
    server: 127.0.0.1:3020
  - name: isotope_image_server
    server: 127.0.0.1:4201
  - name: graphql_server
    server: 127.0.0.1:3010
  - name: graphql_ws_server
    server: 127.0.0.1:5666
  - name: moldb_server
    server: 127.0.0.1:5001
  - name: kibana_server
    server: 127.0.0.1:5601
  - name: elasticsearch_server
    server: 127.0.0.1:9200

nginx_sites:
<<<<<<< HEAD
  - listen: 8080
    locations:
      - path: /
        params:
          - auth_basic "Private Property";
          - auth_basic_user_file /etc/nginx/passwdfile;
          - proxy_pass http://kibana_server;
          - include proxy-params.conf;
  - listen: 80
    proxy_read_timeout: 300
    send_timeout: 300
    locations:
      - path: /mol-images/
        params:
          - root /var/www;
      - path: /
        params:
          - proxy_pass http://web_server;
          - client_max_body_size 5M;
      - path: /iso_images/
        params:
          - proxy_pass http://isotope_image_server/iso_images/;
          - limit_except GET {deny all;}
      - path: /optical_images/
        params:
          - proxy_pass http://isotope_image_server/optical_images/;
          - limit_except GET {deny all;}
      - path: /raw_optical_images/
        params:
          - proxy_pass http://isotope_image_server/raw_optical_images/;
          - client_max_body_size 25M;
      - path: /graphql
        params:
          - proxy_pass http://graphql_server/graphql;
          - include proxy-params.conf;
      - path: /graphiql
=======
  - name: default  # only default is supported by the role
    servers:
      - server_name: default;
>>>>>>> 59f108d3
        params:
          - listen 8080;
        locations:
          - path: /
            params:
              - auth_basic "Private Property";
              - auth_basic_user_file /etc/nginx/passwdfile;
              - proxy_pass http://kibana_server;
              - include proxy-params.conf;
      - server_name: annotate.metasp.eu annotate.metaspace2020.eu;
        params:
          - listen 80;
          - rewrite ^/(.*)$ http://metaspace2020.eu/$1 permanent;
      - server_name: metasp.eu metaspace2020.eu;
        params:
          - listen 80;
          - proxy_read_timeout 300;
          - send_timeout 300;
        locations:
          - path: /mol-images/
            params:
              - root /var/www;
          - path: /
            params:
              - proxy_pass http://web_server;
              - client_max_body_size 5M;
          - path: /iso_images/
            params:
              - proxy_pass http://isotope_image_server/iso_images/;
              - limit_except GET {deny all;}
          - path: /graphql
            params:
              - proxy_pass http://graphql_server/graphql;
              - include proxy-params.conf;
          - path: /graphiql
            params:
              - proxy_pass http://graphql_server/graphiql;
              - include proxy-params.conf;
          - path: /ws
            params:
              - proxy_pass http://graphql_ws_server/graphql;
              - proxy_http_version 1.1;
              - proxy_set_header Upgrade $http_upgrade;
              - proxy_set_header Connection "upgrade";
              - include proxy-params.conf;
          - path: /mol_db/
            params:
              - proxy_pass http://moldb_server/;
              - include proxy-params.conf;
      - server_name: default;
        params:
          - listen {{ sm_es_port }};
        locations:
          - path: /
            params:
            - auth_basic "Private Property";
            - auth_basic_user_file /etc/nginx/passwdfile;
            - proxy_pass http://elasticsearch_server;
            - include proxy-params.conf;

basic_auth_users:
  - user: "{{ sm_es_user }}"
    password: "{{ sm_es_password }}"
  - user: "{{ kibana_user }}"
    password: "{{ kibana_password }}"

# VIRTUAL MACHINES CONFIGURATION
# no ansible vars are allowed below, used by python scripts

cluster_configuration:
  instances:
    web:
      hostgroup: WEB_HOSTGROUP
      type: c4.large
      n: 1
      elipalloc: ELIPALLOC
      price:
      sec_group: WEB_SEC_GROUP_NAME
      image: ami-07174474  # public ubuntu 16.04

      block_dev_maps:
        - DeviceName: /dev/sda1
          Ebs:
            VolumeSize: 200
            DeleteOnTermination: True
            VolumeType: gp2

    master:
      hostgroup: MASTER_HOSTGROUP
      type: c4.large
      n: 1
      elipalloc:
      price: 0.6
      sec_group: default
      image: ami-07174474  # public ubuntu 16.04

      block_dev_maps:
        - DeviceName: /dev/sda1
          Ebs:
            VolumeSize: 500
            DeleteOnTermination: True
            VolumeType: gp2

    slave:
      hostgroup: SLAVE_HOSTGROUP
      type: c4.2xlarge
      n: 1
      elipalloc:
      price: 0.6
      sec_group: default
      image: ami-07174474  # public ubuntu 16.04

      block_dev_maps:
        - DeviceName: /dev/sda1
          Ebs:
            VolumeSize: 1000
            DeleteOnTermination: True
            VolumeType: gp2

    elk:
      hostgroup: elk
      sec_group: elk<|MERGE_RESOLUTION|>--- conflicted
+++ resolved
@@ -180,10 +180,7 @@
           formats:
             - "yyyy-MM-dd HH:mm:ss,SSS"
 
-<<<<<<< HEAD
-=======
 elk_version: 5.5.2
->>>>>>> 59f108d3
 elk_private_ip:
 elk_basic_auth_users:
   - user: elastic
@@ -223,48 +220,9 @@
     server: 127.0.0.1:9200
 
 nginx_sites:
-<<<<<<< HEAD
-  - listen: 8080
-    locations:
-      - path: /
-        params:
-          - auth_basic "Private Property";
-          - auth_basic_user_file /etc/nginx/passwdfile;
-          - proxy_pass http://kibana_server;
-          - include proxy-params.conf;
-  - listen: 80
-    proxy_read_timeout: 300
-    send_timeout: 300
-    locations:
-      - path: /mol-images/
-        params:
-          - root /var/www;
-      - path: /
-        params:
-          - proxy_pass http://web_server;
-          - client_max_body_size 5M;
-      - path: /iso_images/
-        params:
-          - proxy_pass http://isotope_image_server/iso_images/;
-          - limit_except GET {deny all;}
-      - path: /optical_images/
-        params:
-          - proxy_pass http://isotope_image_server/optical_images/;
-          - limit_except GET {deny all;}
-      - path: /raw_optical_images/
-        params:
-          - proxy_pass http://isotope_image_server/raw_optical_images/;
-          - client_max_body_size 25M;
-      - path: /graphql
-        params:
-          - proxy_pass http://graphql_server/graphql;
-          - include proxy-params.conf;
-      - path: /graphiql
-=======
   - name: default  # only default is supported by the role
     servers:
       - server_name: default;
->>>>>>> 59f108d3
         params:
           - listen 8080;
         locations:
