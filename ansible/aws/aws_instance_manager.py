#!/usr/bin/env python
import argparse
import boto3
from pprint import pprint
from time import sleep
from yaml import load
from datetime import datetime, timedelta
from subprocess import check_output
from os import path
<<<<<<< HEAD
from sys import version_info
=======
import sys
>>>>>>> d440c0a2


class AWSInstManager(object):

    def __init__(self, key_name, conf, region, dry_run=False, verbose=False):
        self.key_name = key_name
        self.region = region
        self.dry_run = dry_run
        self.ec2 = boto3.resource('ec2', region_name=region)
        self.ec2_client = boto3.client('ec2', region_name=region)
        self.conf = conf
        if verbose:
            pprint(self.conf)

    def find_inst_by_hostgroup(self, inst_name):
        instances = list(self.ec2.instances.filter(
                Filters=[{'Name': 'tag:hostgroup', 'Values': [inst_name]},
                         {'Name': 'instance-state-name', 'Values': ['running', 'stopped', 'pending']}]))
        return instances

    def find_best_price_availability_zone(self, timerange_h, inst_type, platform='Linux/UNIX'):
        price_hist = self.ec2_client.describe_spot_price_history(
            StartTime=(datetime.now() - timedelta(hours=timerange_h)).isoformat(),
            EndTime=datetime.now().isoformat(),
            InstanceTypes=[inst_type],
            ProductDescriptions=[platform],
            MaxResults=10000)
<<<<<<< HEAD
        price_df = pd.DataFrame([(p['AvailabilityZone'], float(p['SpotPrice'])) for p in price_hist['SpotPriceHistory']],
                                columns=['az', 'p'])
        return price_df.az.loc[price_df.p.idxmin()]
=======
        prices = [(p['AvailabilityZone'], p['SpotPrice']) for p in price_hist['SpotPriceHistory']]
        sorted_prices = sorted(prices, key=lambda t: t[1])
        return sorted_prices[0][0]
>>>>>>> d440c0a2

    def launch_inst(self, inst_name, inst_type, spot_price, inst_n, image, el_ip_id,
                    sec_group, host_group, block_dev_maps):
        print('Launching {} new instances...'.format(inst_n))

        if not image:
            image = sorted(self.ec2.images.filter(Filters=[{'Name': 'tag:hostgroup', 'Values': [host_group]}]),
                           key=lambda img: img.creation_date)[-1].id

        if not spot_price:
            insts = self.ec2.create_instances(
                # DryRun=self.dry_run,
                KeyName=self.key_name,
                ImageId=image,
                MinCount=inst_n,
                MaxCount=inst_n,
                SecurityGroups=[sec_group],
                InstanceType=inst_type,
                BlockDeviceMappings=block_dev_maps
            )
        else:
            best_price_az = self.find_best_price_availability_zone(3, inst_type)
            spot_resp = self.ec2_client.request_spot_instances(
                # DryRun=self.dry_run,
                SpotPrice=str(spot_price),
                InstanceCount=inst_n,
                Type='one-time',
                LaunchSpecification={
                    'ImageId': image,
                    'KeyName': self.key_name,
                    'SecurityGroups': [
                        sec_group,
                    ],
                    'InstanceType': inst_type,
                    'Placement': {
                        'AvailabilityZone': best_price_az
                    },
                    'BlockDeviceMappings': block_dev_maps
                }
            )
            sleep(5)  # to overcome Waiter SpotInstanceRequestFulfilled failed: The spot instance request ID does not exist

            spot_req_ids = [r['SpotInstanceRequestId'] for r in spot_resp['SpotInstanceRequests']]

            waiter = self.ec2_client.get_waiter('spot_instance_request_fulfilled')
            waiter.wait(
                SpotInstanceRequestIds=spot_req_ids
            )

            desc_resp = self.ec2_client.describe_spot_instance_requests(SpotInstanceRequestIds=spot_req_ids)
            insts = [self.ec2.Instance(r['InstanceId']) for r in desc_resp['SpotInstanceRequests']]

        waiter = self.ec2_client.get_waiter('instance_running')
        waiter.wait(InstanceIds=[inst.id for inst in insts])

        for inst in insts:
            inst.create_tags(
                Tags=[
                    {'Key': 'Name', 'Value': inst_name},
                    {'Key': 'hostgroup', 'Value': host_group}
                ])

        if el_ip_id:
            if inst_n == 1:
                elastic_ip = self.ec2.VpcAddress(el_ip_id)
                elastic_ip.associate(InstanceId=insts[0].id)
            else:
                print('Wrong number of instances {} for just one IP address'.format(inst_n))

        print('Launched {}'.format(insts))

    def start_instances(self, inst_name, inst_type, spot_price, inst_n, image, el_ip_id,
                        sec_group, host_group, block_dev_maps):
        print('Start {} instance(s) of type {}, name={}'.format(inst_n, inst_type, inst_name))
        instances = self.find_inst_by_hostgroup(inst_name)
        new_inst_n = inst_n - len(instances)

        if len(instances) > inst_n:
            raise BaseException('More than {} instance with Name tag {} exist'.format(inst_n, inst_name))
        else:
            if not self.dry_run:
                for inst in instances:
                    if inst.state['Name'] in ['running', 'pending']:
                        print('Already running: {}'.format(inst))
                    elif inst.state['Name'] == 'stopped':
                        print('Stopped instance found. Starting...')
                        self.ec2.instances.filter(InstanceIds=[inst.id]).start()
                    else:
                        raise BaseException('Wrong state: {}'.format(inst.state['Name']))

                if new_inst_n > 0:
                    self.launch_inst(inst_name, inst_type, spot_price, new_inst_n, image, el_ip_id,
                                     sec_group, host_group, block_dev_maps)
            else:
                print('DRY RUN!')

        print('Success')

    def stop_instances(self, inst_name, method='stop'):
        instances = self.find_inst_by_hostgroup(inst_name)

        if not self.dry_run:
            for inst in instances:
                if method == 'stop':
                    resp = inst.stop()
                elif method == 'terminate':
                    resp = inst.terminate()
                else:
                    raise BaseException('Unknown instance stop method: {}'.format(method))
                pprint(resp)
        else:
            print('DRY RUN!')

    def start_all_instances(self, components):
        for component in components:
            i = self.conf['instances'][component]
            self.start_instances(i['hostgroup'], i['type'], i['price'], i['n'], i['image'],
                                 i['elipalloc'], i['sec_group'], i['hostgroup'],
                                 i['block_dev_maps'])

    def stop_all_instances(self, components):
        for component in components:
            i = self.conf['instances'][component]
            method = 'stop' if i['price'] is None else 'terminate'
            self.stop_instances(i['hostgroup'], method=method)


if __name__ == '__main__':
    parser = argparse.ArgumentParser(description='SM AWS instances management tool')
    parser.add_argument('action', type=str, help='start|stop')
    parser.add_argument('--components', help='all,web,master,slave')
    parser.add_argument('--key-name', type=str, help='AWS key name to use')
    parser.add_argument('--stage', dest='stage', default='dev', type=str, help='One of dev/stage/prod')
    parser.add_argument('--create-ami', dest='create_ami', action='store_true')
    parser.add_argument('--dry-run', dest='dry_run', action='store_true',
                        help="Don't actually start/stop instances")
    parser.add_argument('--region', dest='region', type=str, help='AWS region to spin up instances at')
    args = parser.parse_args()

    conf_file = 'group_vars/all.yml' if not args.create_ami else 'group_vars/create_ami_config.yml'
    config_path = path.join(args.stage, conf_file)
    conf = load(open(config_path))
    cluster_conf = conf['cluster_configuration']

    aws_inst_man = AWSInstManager(key_name=args.key_name or conf['aws_key_name'], conf=cluster_conf, region=args.region,
                                  dry_run=args.dry_run, verbose=True)

    components = args.components.strip(' ').split(',')
    if 'all' in components:
        components = ['web', 'master', 'slave']

    if args.action == 'start':
        aws_inst_man.start_all_instances(components)
    elif args.action == 'stop':
        aws_inst_man.stop_all_instances(components)

<<<<<<< HEAD
    if version_info[0] < 3:
        cmd = '{}/envs/{}/bin/python update_inventory.py --stage {}'.format(conf['miniconda_prefix'],
                                                                            conf['miniconda_env']['name'],
                                                                            args.stage).split(' ')
    else:
        cmd = 'python update_inventory.py --stage {}'.format(args.stage).split(' ')
=======
    cmd = '{} update_inventory.py --stage {}'.format(sys.executable, args.stage).split(' ')
>>>>>>> d440c0a2
    print(check_output(cmd, universal_newlines=True))<|MERGE_RESOLUTION|>--- conflicted
+++ resolved
@@ -7,11 +7,7 @@
 from datetime import datetime, timedelta
 from subprocess import check_output
 from os import path
-<<<<<<< HEAD
-from sys import version_info
-=======
 import sys
->>>>>>> d440c0a2
 
 
 class AWSInstManager(object):
@@ -39,15 +35,9 @@
             InstanceTypes=[inst_type],
             ProductDescriptions=[platform],
             MaxResults=10000)
-<<<<<<< HEAD
-        price_df = pd.DataFrame([(p['AvailabilityZone'], float(p['SpotPrice'])) for p in price_hist['SpotPriceHistory']],
-                                columns=['az', 'p'])
-        return price_df.az.loc[price_df.p.idxmin()]
-=======
         prices = [(p['AvailabilityZone'], p['SpotPrice']) for p in price_hist['SpotPriceHistory']]
         sorted_prices = sorted(prices, key=lambda t: t[1])
         return sorted_prices[0][0]
->>>>>>> d440c0a2
 
     def launch_inst(self, inst_name, inst_type, spot_price, inst_n, image, el_ip_id,
                     sec_group, host_group, block_dev_maps):
@@ -204,14 +194,5 @@
     elif args.action == 'stop':
         aws_inst_man.stop_all_instances(components)
 
-<<<<<<< HEAD
-    if version_info[0] < 3:
-        cmd = '{}/envs/{}/bin/python update_inventory.py --stage {}'.format(conf['miniconda_prefix'],
-                                                                            conf['miniconda_env']['name'],
-                                                                            args.stage).split(' ')
-    else:
-        cmd = 'python update_inventory.py --stage {}'.format(args.stage).split(' ')
-=======
     cmd = '{} update_inventory.py --stage {}'.format(sys.executable, args.stage).split(' ')
->>>>>>> d440c0a2
     print(check_output(cmd, universal_newlines=True))